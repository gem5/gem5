/*
 * Copyright (c) 2004-2005 The Regents of The University of Michigan
 * All rights reserved.
 *
 * Redistribution and use in source and binary forms, with or without
 * modification, are permitted provided that the following conditions are
 * met: redistributions of source code must retain the above copyright
 * notice, this list of conditions and the following disclaimer;
 * redistributions in binary form must reproduce the above copyright
 * notice, this list of conditions and the following disclaimer in the
 * documentation and/or other materials provided with the distribution;
 * neither the name of the copyright holders nor the names of its
 * contributors may be used to endorse or promote products derived from
 * this software without specific prior written permission.
 *
 * THIS SOFTWARE IS PROVIDED BY THE COPYRIGHT HOLDERS AND CONTRIBUTORS
 * "AS IS" AND ANY EXPRESS OR IMPLIED WARRANTIES, INCLUDING, BUT NOT
 * LIMITED TO, THE IMPLIED WARRANTIES OF MERCHANTABILITY AND FITNESS FOR
 * A PARTICULAR PURPOSE ARE DISCLAIMED. IN NO EVENT SHALL THE COPYRIGHT
 * OWNER OR CONTRIBUTORS BE LIABLE FOR ANY DIRECT, INDIRECT, INCIDENTAL,
 * SPECIAL, EXEMPLARY, OR CONSEQUENTIAL DAMAGES (INCLUDING, BUT NOT
 * LIMITED TO, PROCUREMENT OF SUBSTITUTE GOODS OR SERVICES; LOSS OF USE,
 * DATA, OR PROFITS; OR BUSINESS INTERRUPTION) HOWEVER CAUSED AND ON ANY
 * THEORY OF LIABILITY, WHETHER IN CONTRACT, STRICT LIABILITY, OR TORT
 * (INCLUDING NEGLIGENCE OR OTHERWISE) ARISING IN ANY WAY OUT OF THE USE
 * OF THIS SOFTWARE, EVEN IF ADVISED OF THE POSSIBILITY OF SUCH DAMAGE.
 */

#include "base/cprintf.hh"
#include "base/statistics.hh"
#include "base/timebuf.hh"
#include "mem/cache/cache.hh" // for dynamic cast
#include "mem/mem_interface.hh"
#include "sim/builder.hh"
#include "sim/sim_events.hh"
#include "sim/stats.hh"

#include "cpu/o3/alpha_cpu.hh"
#include "cpu/o3/alpha_params.hh"
#include "cpu/o3/comm.hh"

#if FULL_SYSTEM
#include "arch/alpha/osfpal.hh"
#include "arch/alpha/isa_traits.hh"
#endif

template <class Impl>
AlphaFullCPU<Impl>::AlphaFullCPU(Params &params)
    : FullO3CPU<Impl>(params)
{
    DPRINTF(FullCPU, "AlphaFullCPU: Creating AlphaFullCPU object.\n");

    this->fetch.setCPU(this);
    this->decode.setCPU(this);
    this->rename.setCPU(this);
    this->iew.setCPU(this);
    this->commit.setCPU(this);

    this->rob.setCPU(this);
}

template <class Impl>
void
AlphaFullCPU<Impl>::regStats()
{
    // Register stats for everything that has stats.
    this->fullCPURegStats();
    this->fetch.regStats();
    this->decode.regStats();
    this->rename.regStats();
    this->iew.regStats();
    this->commit.regStats();
}

#if !FULL_SYSTEM

// Will probably need to know which thread is calling syscall
// Will need to pass that information in to the DynInst when it is constructed,
// so that this call can be made with the proper thread number.
template <class Impl>
void
AlphaFullCPU<Impl>::syscall(short thread_num)
{
    DPRINTF(FullCPU, "AlphaFullCPU: Syscall() called.\n\n");

    // Commit stage needs to run as well.
    this->commit.tick();

    squashStages();

    // Temporarily increase this by one to account for the syscall
    // instruction.
    ++(this->funcExeInst);

    // Copy over all important state to xc once all the unrolling is done.
    copyToXC();

    // This is hardcoded to thread 0 while the CPU is only single threaded.
    this->thread[0]->syscall();

    // Copy over all important state back to CPU.
    copyFromXC();

    // Decrease funcExeInst by one as the normal commit will handle
    // incrememnting it.
    --(this->funcExeInst);
}

// This is not a pretty function, and should only be used if it is necessary
// to fake having everything squash all at once (ie for non-full system
// syscalls).  Maybe put this at the FullCPU level?
template <class Impl>
void
AlphaFullCPU<Impl>::squashStages()
{
    InstSeqNum rob_head = this->rob.readHeadSeqNum();

    // Now hack the time buffer to put this sequence number in the places
    // where the stages might read it.
    for (int i = 0; i < 5; ++i)
    {
        this->timeBuffer.access(-i)->commitInfo.doneSeqNum = rob_head;
    }

    this->fetch.squash(this->rob.readHeadNextPC());
    this->fetchQueue.advance();

    this->decode.squash();
    this->decodeQueue.advance();

    this->rename.squash();
    this->renameQueue.advance();
    this->renameQueue.advance();

    // Be sure to advance the IEW queues so that the commit stage doesn't
    // try to set an instruction as completed at the same time that it
    // might be deleting it.
    this->iew.squash();
    this->iewQueue.advance();
    this->iewQueue.advance();
    // Needs to tell the LSQ to write back all of its data
    this->iew.lsqWriteback();

    this->rob.squash(rob_head);
    this->commit.setSquashing();

    // Now hack the time buffer to clear the sequence numbers in the places
    // where the stages might read it.?
    for (int i = 0; i < 5; ++i)
    {
        this->timeBuffer.access(-i)->commitInfo.doneSeqNum = 0;
    }

}

#endif // FULL_SYSTEM

template <class Impl>
void
AlphaFullCPU<Impl>::copyToXC()
{
    PhysRegIndex renamed_reg;

    // First loop through the integer registers.
    for (int i = 0; i < AlphaISA::NumIntRegs; ++i)
    {
        renamed_reg = this->renameMap.lookup(i);
        this->xc->regs.intRegFile[i] = this->regFile.readIntReg(renamed_reg);
        DPRINTF(FullCPU, "FullCPU: Copying register %i, has data %lli.\n",
                renamed_reg, this->regFile.intRegFile[renamed_reg]);
    }

    // Then loop through the floating point registers.
    for (int i = 0; i < AlphaISA::NumFloatRegs; ++i)
    {
        renamed_reg = this->renameMap.lookup(i + AlphaISA::FP_Base_DepTag);
        this->xc->regs.floatRegFile.d[i] =
            this->regFile.readFloatRegDouble(renamed_reg);
        this->xc->regs.floatRegFile.q[i] =
            this->regFile.readFloatRegInt(renamed_reg);
    }
/*
    this->xc->regs.miscRegs.fpcr = this->regFile.miscRegs.fpcr;
    this->xc->regs.miscRegs.uniq = this->regFile.miscRegs.uniq;
    this->xc->regs.miscRegs.lock_flag = this->regFile.miscRegs.lock_flag;
    this->xc->regs.miscRegs.lock_addr = this->regFile.miscRegs.lock_addr;
*/
    this->xc->regs.pc = this->rob.readHeadPC();
    this->xc->regs.npc = this->xc->regs.pc+4;

    this->xc->func_exe_inst = this->funcExeInst;
}

// This function will probably mess things up unless the ROB is empty and
// there are no instructions in the pipeline.
template <class Impl>
void
AlphaFullCPU<Impl>::copyFromXC()
{
    PhysRegIndex renamed_reg;

    // First loop through the integer registers.
    for (int i = 0; i < AlphaISA::NumIntRegs; ++i)
    {
        renamed_reg = this->renameMap.lookup(i);

        DPRINTF(FullCPU, "FullCPU: Copying over register %i, had data %lli, "
                "now has data %lli.\n",
                renamed_reg, this->regFile.intRegFile[renamed_reg],
                this->xc->regs.intRegFile[i]);

        this->regFile.setIntReg(renamed_reg, this->xc->regs.intRegFile[i]);
    }

    // Then loop through the floating point registers.
    for (int i = 0; i < AlphaISA::NumFloatRegs; ++i)
    {
        renamed_reg = this->renameMap.lookup(i + AlphaISA::FP_Base_DepTag);
        this->regFile.setFloatRegDouble(renamed_reg,
                                        this->xc->regs.floatRegFile.d[i]);
        this->regFile.setFloatRegInt(renamed_reg,
                                     this->xc->regs.floatRegFile.q[i]);
    }
    /*
    // Then loop through the misc registers.
    this->regFile.miscRegs.fpcr = this->xc->regs.miscRegs.fpcr;
    this->regFile.miscRegs.uniq = this->xc->regs.miscRegs.uniq;
    this->regFile.miscRegs.lock_flag = this->xc->regs.miscRegs.lock_flag;
    this->regFile.miscRegs.lock_addr = this->xc->regs.miscRegs.lock_addr;
    */
    // Then finally set the PC and the next PC.
//    regFile.pc = xc->regs.pc;
//    regFile.npc = xc->regs.npc;

    this->funcExeInst = this->xc->func_exe_inst;
}

#if FULL_SYSTEM

template <class Impl>
int
AlphaFullCPU<Impl>::readIntrFlag()
{
    return this->regFile.readIntrFlag();
}

template <class Impl>
void
AlphaFullCPU<Impl>::setIntrFlag(int val)
{
    this->regFile.setIntrFlag(val);
}

// Can force commit stage to squash and stuff.
template <class Impl>
Fault
AlphaFullCPU<Impl>::hwrei()
{
    if (!inPalMode())
        return new UnimplementedOpcodeFault;

    this->setNextPC(this->regFile.miscRegs.readReg(AlphaISA::IPR_EXC_ADDR));

//    kernelStats.hwrei();

    if ((this->regFile.miscRegs.readReg(AlphaISA::IPR_EXC_ADDR) & 1) == 0)
//        AlphaISA::swap_palshadow(&regs, false);

    this->checkInterrupts = true;

    // FIXME: XXX check for interrupts? XXX
    return NoFault;
}

template <class Impl>
bool
AlphaFullCPU<Impl>::simPalCheck(int palFunc)
{
//    kernelStats.callpal(palFunc);

    switch (palFunc) {
      case PAL::halt:
        halt();
        if (--System::numSystemsRunning == 0)
            new SimExitEvent("all cpus halted");
        break;

      case PAL::bpt:
      case PAL::bugchk:
        if (this->system->breakpoint())
            return false;
        break;
    }

    return true;
}

// Probably shouldn't be able to switch to the trap handler as quickly as
// this.  Also needs to get the exception restart address from the commit
// stage.
template <class Impl>
void
AlphaFullCPU<Impl>::trap(Fault fault)
{
    // Keep in mind that a trap may be initiated by fetch if there's a TLB
    // miss
    uint64_t PC = this->commit.readCommitPC();

    DPRINTF(Fault, "Fault %s\n", fault->name());
    this->recordEvent(csprintf("Fault %s", fault->name()));

    //kernelStats.fault(fault);

    if (fault->isA<ArithmeticFault>())
        panic("Arithmetic traps are unimplemented!");

    // exception restart address - Get the commit PC
<<<<<<< HEAD
    if (!fault->isA<InterruptFault>() || !inPalMode(PC))
        ipr[AlphaISA::IPR_EXC_ADDR] = PC;
=======
    if (fault != InterruptFault || !inPalMode(PC))
        this->regFile.miscRegs.setReg(AlphaISA::IPR_EXC_ADDR, PC);
>>>>>>> 96fd6b5c

    if (fault->isA<PalFault>() || fault->isA<ArithmeticFault>() /* ||
        fault == InterruptFault && !PC_PAL(regs.pc) */) {
        // traps...  skip faulting instruction
        AlphaISA::MiscReg ipr_exc_addr =
            this->regFile.miscRegs.readReg(AlphaISA::IPR_EXC_ADDR);
        this->regFile.miscRegs.setReg(AlphaISA::IPR_EXC_ADDR,
                                      ipr_exc_addr + 4);
    }

    if (!inPalMode(PC))
        swapPALShadow(true);

<<<<<<< HEAD
    this->regFile.setPC( ipr[AlphaISA::IPR_PAL_BASE] +
                         (dynamic_cast<AlphaFault *>(fault.get()))->vect());
=======
    this->regFile.setPC(this->regFile.miscRegs.readReg(AlphaISA::IPR_PAL_BASE) +
                         AlphaISA::fault_addr(fault) );
>>>>>>> 96fd6b5c
    this->regFile.setNextPC(PC + sizeof(MachInst));
}

template <class Impl>
void
AlphaFullCPU<Impl>::processInterrupts()
{
    // Check for interrupts here.  For now can copy the code that exists
    // within isa_fullsys_traits.hh.
}

// swap_palshadow swaps in the values of the shadow registers and
// swaps them with the values of the physical registers that map to the
// same logical index.
template <class Impl>
void
AlphaFullCPU<Impl>::swapPALShadow(bool use_shadow)
{
    if (palShadowEnabled == use_shadow)
        panic("swap_palshadow: wrong PAL shadow state");

    palShadowEnabled = use_shadow;

    // Will have to lookup in rename map to get physical registers, then
    // swap.
}

#endif // FULL_SYSTEM<|MERGE_RESOLUTION|>--- conflicted
+++ resolved
@@ -315,13 +315,8 @@
         panic("Arithmetic traps are unimplemented!");
 
     // exception restart address - Get the commit PC
-<<<<<<< HEAD
     if (!fault->isA<InterruptFault>() || !inPalMode(PC))
-        ipr[AlphaISA::IPR_EXC_ADDR] = PC;
-=======
-    if (fault != InterruptFault || !inPalMode(PC))
         this->regFile.miscRegs.setReg(AlphaISA::IPR_EXC_ADDR, PC);
->>>>>>> 96fd6b5c
 
     if (fault->isA<PalFault>() || fault->isA<ArithmeticFault>() /* ||
         fault == InterruptFault && !PC_PAL(regs.pc) */) {
@@ -335,13 +330,8 @@
     if (!inPalMode(PC))
         swapPALShadow(true);
 
-<<<<<<< HEAD
-    this->regFile.setPC( ipr[AlphaISA::IPR_PAL_BASE] +
+    this->regFile.setPC(this->regFile.miscRegs.readReg(AlphaISA::IPR_PAL_BASE) +
                          (dynamic_cast<AlphaFault *>(fault.get()))->vect());
-=======
-    this->regFile.setPC(this->regFile.miscRegs.readReg(AlphaISA::IPR_PAL_BASE) +
-                         AlphaISA::fault_addr(fault) );
->>>>>>> 96fd6b5c
     this->regFile.setNextPC(PC + sizeof(MachInst));
 }
 
