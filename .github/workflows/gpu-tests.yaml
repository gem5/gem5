--- conflicted
+++ resolved
@@ -1,11 +1,7 @@
-<<<<<<< HEAD
+---
 # This workflow runs all the Weekly GPU Tests.
 # For now this file is kept separate as we are still developing and testing
 # this workflow. It will eventually be merged with "weekly-tests.yaml"
-=======
----
-# This workflow runs all of the very-long tests within main.py
->>>>>>> 4931fb00
 
 name: Weekly Tests (GPU)
 
@@ -35,72 +31,37 @@
                   retention-days: 5
             - run: echo "This job's status is ${{ job.status }}."
 
-<<<<<<< HEAD
-  LULESH-tests:
-    runs-on: [self-hosted, linux, x64, build]
-    container: gcr.io/gem5-test/gcn-gpu:latest
-    needs: build-gem5
-    timeout-minutes: 1440 # 24 hours
-    steps:
-      - uses: actions/checkout@v3
-        with:
-            # Scheduled workflows run on the default branch by default. We
-            # therefore need to explicitly checkout the develop branch.
-            ref: develop
+    LULESH-tests:
+        runs-on: [self-hosted, linux, x64, build]
+        container: gcr.io/gem5-test/gcn-gpu:latest
+        needs: build-gem5
+        timeout-minutes: 1440 # 24 hours
+        steps:
+            - uses: actions/checkout@v3
+              with:
+                # Scheduled workflows run on the default branch by default. We
+                # therefore need to explicitly checkout the develop branch.
+                  ref: develop
 
-      - name: Download build/GCN3_X86/gem5.opt
-        uses: actions/download-artifact@v3
-        with:
-           name: weekly-test-${{ github.run_number }}-attempt-${{ github.run_attempt }}-gem5-build-gcn3
-           path: build/GCN3_X86
-        # `download-artifact` does not preserve permissions so we need to set
-        # them again.
-      - run: chmod u+x build/GCN3_X86/gem5.opt
+            - name: Download build/GCN3_X86/gem5.opt
+              uses: actions/download-artifact@v3
+              with:
+                  name: weekly-test-${{ github.run_number }}-attempt-${{ github.run_attempt }}-gem5-build-gcn3
+                  path: build/GCN3_X86
+                # `download-artifact` does not preserve permissions so we need to set
+                # them again.
+            - run: chmod u+x build/GCN3_X86/gem5.opt
 
-      - name: Obtain LULESH
-        working-directory: ${{ github.workspace }}/lulesh
-        # Obtains the latest LULESH compatible with this version of gem5 via
-        # gem5 Resources.
-        run:  build/GCN3_X86/gem5.opt util/obtain-resource.py lulesh -p lulesh
+            - name: Obtain LULESH
+              working-directory: ${{ github.workspace }}/lulesh
+              # Obtains the latest LULESH compatible with this version of gem5 via
+              # gem5 Resources.
+              run: build/GCN3_X86/gem5.opt util/obtain-resource.py lulesh -p lulesh
 
-      - name: Run LULUESH tests
-        working-directory: ${{ github.workspace }}
-        run: build/GCN3_X86/gem5.opt configs/example/apu_se.py -n3 --mem-size=8GB --reg-alloc-policy=dynamic --benchmark-root="lulesh" -c lulesh
+            - name: Run LULUESH tests
+              working-directory: ${{ github.workspace }}
+              run: build/GCN3_X86/gem5.opt configs/example/apu_se.py -n3 --mem-size=8GB --reg-alloc-policy=dynamic --benchmark-root="lulesh" -c lulesh
 
-  HACC-tests:
-    runs-on: [self-hosted, linux, x64, build]
-    container: gcr.io/gem5-test/gcn-gpu:latest
-    needs: build-gem5
-    timeout-minutes: 120 # 2 hours
-    steps:
-      - uses: actions/checkout@v3
-        with:
-          # Scheduled workflows run on the default branch by default. We
-          # therefore need to explicitly checkout the develop branch.
-          ref: develop
-      - uses: actions/download-artifact@v3
-        with:
-          name: weekly-test-${{ github.run_number }}-attempt-${{ github.run_attempt }}-gem5-build-gcn3
-          path: build/GCN3_X86
-      - run: chmod u+x build/GCN3_X86/gem5.opt
-
-      - name: make hip directory
-        run: mkdir hip
-
-      - name: Compile m5ops and x86
-        working-directory: ${{ github.workspace }}/util/m5
-        run: |
-          export TERM=xterm-256color
-          scons build/x86/out/m5
-
-      - name: Download tests
-        working-directory: ${{ github.workspace }}/hip
-        run: wget http://dist.gem5.org/dist/v22-1/test-progs/halo-finder/ForceTreeTest
-      - name: Run HACC tests
-        working-directory: ${{ github.workspace }}
-        run: |
-          build/GCN3_X86/gem5.opt configs/example/apu_se.py -n3 --reg-alloc-policy=dynamic --benchmark-root=hip -c ForceTreeTest --options="0.5 0.1 64 0.1 1 N 12 rcb"
-=======
     HACC-tests:
         runs-on: [self-hosted, linux, x64]
         container: gcr.io/gem5-test/gcn-gpu:latest
@@ -130,5 +91,4 @@
             - name: Run HACC tests
               working-directory: ${{ github.workspace }}
               run: |
-                  build/GCN3_X86/gem5.opt configs/example/apu_se.py -n3 --reg-alloc-policy=dynamic --benchmark-root=hip -c ForceTreeTest --options="0.5 0.1 64 0.1 1 N 12 rcb"
->>>>>>> 4931fb00
+                  build/GCN3_X86/gem5.opt configs/example/apu_se.py -n3 --reg-alloc-policy=dynamic --benchmark-root=hip -c ForceTreeTest --options="0.5 0.1 64 0.1 1 N 12 rcb"