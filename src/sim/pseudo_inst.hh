/*
 * Copyright (c) 2012 ARM Limited
 * All rights reserved
 *
 * The license below extends only to copyright in the software and shall
 * not be construed as granting a license to any other intellectual
 * property including but not limited to intellectual property relating
 * to a hardware implementation of the functionality of the software
 * licensed hereunder.  You may use the software subject to the license
 * terms below provided that you ensure that this notice is replicated
 * unmodified and in its entirety in all distributions of the software,
 * modified or unmodified, in source code or in binary form.
 *
 * Copyright (c) 2003-2006 The Regents of The University of Michigan
 * All rights reserved.
 *
 * Redistribution and use in source and binary forms, with or without
 * modification, are permitted provided that the following conditions are
 * met: redistributions of source code must retain the above copyright
 * notice, this list of conditions and the following disclaimer;
 * redistributions in binary form must reproduce the above copyright
 * notice, this list of conditions and the following disclaimer in the
 * documentation and/or other materials provided with the distribution;
 * neither the name of the copyright holders nor the names of its
 * contributors may be used to endorse or promote products derived from
 * this software without specific prior written permission.
 *
 * THIS SOFTWARE IS PROVIDED BY THE COPYRIGHT HOLDERS AND CONTRIBUTORS
 * "AS IS" AND ANY EXPRESS OR IMPLIED WARRANTIES, INCLUDING, BUT NOT
 * LIMITED TO, THE IMPLIED WARRANTIES OF MERCHANTABILITY AND FITNESS FOR
 * A PARTICULAR PURPOSE ARE DISCLAIMED. IN NO EVENT SHALL THE COPYRIGHT
 * OWNER OR CONTRIBUTORS BE LIABLE FOR ANY DIRECT, INDIRECT, INCIDENTAL,
 * SPECIAL, EXEMPLARY, OR CONSEQUENTIAL DAMAGES (INCLUDING, BUT NOT
 * LIMITED TO, PROCUREMENT OF SUBSTITUTE GOODS OR SERVICES; LOSS OF USE,
 * DATA, OR PROFITS; OR BUSINESS INTERRUPTION) HOWEVER CAUSED AND ON ANY
 * THEORY OF LIABILITY, WHETHER IN CONTRACT, STRICT LIABILITY, OR TORT
 * (INCLUDING NEGLIGENCE OR OTHERWISE) ARISING IN ANY WAY OUT OF THE USE
 * OF THIS SOFTWARE, EVEN IF ADVISED OF THE POSSIBILITY OF SUCH DAMAGE.
 */

#ifndef __SIM_PSEUDO_INST_HH__
#define __SIM_PSEUDO_INST_HH__

#include <gem5/asm/generic/m5ops.h>

#include "base/bitfield.hh"
#include "base/compiler.hh"
#include "base/logging.hh"
#include "base/trace.hh"
#include "base/types.hh" // For Tick and Addr data types.
#include "cpu/thread_context.hh"
#include "debug/PseudoInst.hh"
#include "sim/guest_abi.hh"

namespace gem5
{

namespace pseudo_inst
{

static inline void
decodeAddrOffset(Addr offset, uint8_t &func)
{
    func = bits(offset, 15, 8);
}

/**
 * This struct wrapper for Addr enables m5ops for systems with 32 bit pointer,
 * since it allows to distinguish between address arguments and native C++
 * types. GuestAddr is only a temporary solution and will likely replaced in
 * the future.
*/
struct GuestAddr
{
    Addr addr;
    /** Constructor is necessary to cast from uint64_t to GuestAddr. */
    GuestAddr(Addr _addr) : addr(_addr) {}
};

inline std::ostream&
operator<<(std::ostream& os, const GuestAddr addr)
{
    return os << addr.addr;
}

void arm(ThreadContext *tc);
void quiesce(ThreadContext *tc);
void quiesceSkip(ThreadContext *tc);
void quiesceNs(ThreadContext *tc, uint64_t ns);
void quiesceCycles(ThreadContext *tc, uint64_t cycles);
uint64_t quiesceTime(ThreadContext *tc);
<<<<<<< HEAD
uint64_t readfile(ThreadContext *tc, Addr vaddr, uint64_t len,
                  uint64_t offset);
uint64_t writefile(ThreadContext *tc, Addr vaddr, uint64_t len,
                   uint64_t offset, Addr filenameAddr);
=======
uint64_t readfile(ThreadContext *tc, GuestAddr vaddr, uint64_t len,
    uint64_t offset);
uint64_t writefile(ThreadContext *tc, GuestAddr vaddr, uint64_t len,
    uint64_t offset, GuestAddr filenameAddr);
>>>>>>> bdaeb082
void loadsymbol(ThreadContext *xc);
void addsymbol(ThreadContext *tc, GuestAddr addr, GuestAddr symbolAddr);
uint64_t initParam(ThreadContext *xc, uint64_t key_str1, uint64_t key_str2);
uint64_t rpns(ThreadContext *tc);
void wakeCPU(ThreadContext *tc, uint64_t cpuid);
void m5exit(ThreadContext *tc, Tick delay);
void m5fail(ThreadContext *tc, Tick delay, uint64_t code);
uint64_t m5sum(ThreadContext *tc, uint64_t a, uint64_t b, uint64_t c,
               uint64_t d, uint64_t e, uint64_t f);
void resetstats(ThreadContext *tc, Tick delay, Tick period);
void dumpstats(ThreadContext *tc, Tick delay, Tick period);
void dumpresetstats(ThreadContext *tc, Tick delay, Tick period);
void m5checkpoint(ThreadContext *tc, Tick delay, Tick period);
void debugbreak(ThreadContext *tc);
void switchcpu(ThreadContext *tc);
void workbegin(ThreadContext *tc, uint64_t workid, uint64_t threadid);
void workend(ThreadContext *tc, uint64_t workid, uint64_t threadid);
void m5Syscall(ThreadContext *tc);
void togglesync(ThreadContext *tc);
void triggerWorkloadEvent(ThreadContext *tc);


/**
 * Execute a decoded M5 pseudo instruction
 *
 * The ISA-specific code is responsible to decode the pseudo inst
 * function number and subfunction number. After that has been done,
 * the rest of the instruction can be implemented in an ISA-agnostic
 * manner using the ISA-specific getArguments functions.
 *
 * @param func M5 pseudo op major function number (see utility/m5/m5ops.h)
 * @param result A reference to a uint64_t to store a result in.
 * @return Whether the pseudo instruction was recognized/handled.
 */

template <typename ABI, bool store_ret>
bool
pseudoInstWork(ThreadContext *tc, uint8_t func, uint64_t &result)
{
    DPRINTF(PseudoInst, "pseudo_inst::pseudoInst(%i)\n", func);

    result = 0;

    switch (func) {
    case M5OP_ARM:
        invokeSimcall<ABI>(tc, arm);
        return true;

    case M5OP_QUIESCE:
        invokeSimcall<ABI>(tc, quiesce);
        return true;

    case M5OP_QUIESCE_NS:
        invokeSimcall<ABI>(tc, quiesceNs);
        return true;

    case M5OP_QUIESCE_CYCLE:
        invokeSimcall<ABI>(tc, quiesceCycles);
        return true;

    case M5OP_QUIESCE_TIME:
        result = invokeSimcall<ABI, store_ret>(tc, quiesceTime);
        return true;

    case M5OP_RPNS:
        result = invokeSimcall<ABI, store_ret>(tc, rpns);
        return true;

    case M5OP_WAKE_CPU:
        invokeSimcall<ABI>(tc, wakeCPU);
        return true;

    case M5OP_EXIT:
        invokeSimcall<ABI>(tc, m5exit);
        return true;

    case M5OP_FAIL:
        invokeSimcall<ABI>(tc, m5fail);
        return true;

    // M5OP_SUM is for sanity checking the gem5 op interface.
    case M5OP_SUM:
        result = invokeSimcall<ABI, store_ret>(tc, m5sum);
        return true;

    case M5OP_INIT_PARAM:
        result = invokeSimcall<ABI, store_ret>(tc, initParam);
        return true;

    case M5OP_LOAD_SYMBOL:
        invokeSimcall<ABI>(tc, loadsymbol);
        return true;

    case M5OP_RESET_STATS:
        invokeSimcall<ABI>(tc, resetstats);
        return true;

    case M5OP_DUMP_STATS:
        invokeSimcall<ABI>(tc, dumpstats);
        return true;

    case M5OP_DUMP_RESET_STATS:
        invokeSimcall<ABI>(tc, dumpresetstats);
        return true;

    case M5OP_CHECKPOINT:
        invokeSimcall<ABI>(tc, m5checkpoint);
        return true;

    case M5OP_WRITE_FILE:
        result = invokeSimcall<ABI, store_ret>(tc, writefile);
        return true;

    case M5OP_READ_FILE:
        result = invokeSimcall<ABI, store_ret>(tc, readfile);
        return true;

    case M5OP_DEBUG_BREAK:
        invokeSimcall<ABI>(tc, debugbreak);
        return true;

    case M5OP_SWITCH_CPU:
        invokeSimcall<ABI>(tc, switchcpu);
        return true;

    case M5OP_ADD_SYMBOL:
        invokeSimcall<ABI>(tc, addsymbol);
        return true;

    case M5OP_PANIC:
        panic("M5 panic instruction called at %s\n", tc->pcState());

    case M5OP_WORK_BEGIN:
        invokeSimcall<ABI>(tc, workbegin);
        return true;

    case M5OP_WORK_END:
        invokeSimcall<ABI>(tc, workend);
        return true;

    case M5OP_RESERVED1:
    case M5OP_RESERVED2:
    case M5OP_RESERVED3:
    case M5OP_RESERVED4:
    case M5OP_RESERVED5:
        warn("Unimplemented m5 op (%#x)\n", func);
        return false;

    /* dist-gem5 functions */
    case M5OP_DIST_TOGGLE_SYNC:
        invokeSimcall<ABI>(tc, togglesync);
        return true;

    case M5OP_WORKLOAD:
        invokeSimcall<ABI>(tc, triggerWorkloadEvent);
        return true;

    default:
        warn("Unhandled m5 op: %#x\n", func);
        return false;
    }
}

template <typename ABI, bool store_ret = false>
bool
pseudoInst(ThreadContext *tc, uint8_t func, uint64_t &result)
{
    return pseudoInstWork<ABI, store_ret>(tc, func, result);
}

template <typename ABI, bool store_ret = true>
bool
pseudoInst(ThreadContext *tc, uint8_t func)
{
    uint64_t result;
    return pseudoInstWork<ABI, store_ret>(tc, func, result);
}

} // namespace pseudo_inst
} // namespace gem5

#endif // __SIM_PSEUDO_INST_HH__<|MERGE_RESOLUTION|>--- conflicted
+++ resolved
@@ -89,17 +89,10 @@
 void quiesceNs(ThreadContext *tc, uint64_t ns);
 void quiesceCycles(ThreadContext *tc, uint64_t cycles);
 uint64_t quiesceTime(ThreadContext *tc);
-<<<<<<< HEAD
-uint64_t readfile(ThreadContext *tc, Addr vaddr, uint64_t len,
-                  uint64_t offset);
-uint64_t writefile(ThreadContext *tc, Addr vaddr, uint64_t len,
-                   uint64_t offset, Addr filenameAddr);
-=======
 uint64_t readfile(ThreadContext *tc, GuestAddr vaddr, uint64_t len,
     uint64_t offset);
 uint64_t writefile(ThreadContext *tc, GuestAddr vaddr, uint64_t len,
     uint64_t offset, GuestAddr filenameAddr);
->>>>>>> bdaeb082
 void loadsymbol(ThreadContext *xc);
 void addsymbol(ThreadContext *tc, GuestAddr addr, GuestAddr symbolAddr);
 uint64_t initParam(ThreadContext *xc, uint64_t key_str1, uint64_t key_str2);
