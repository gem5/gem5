--- conflicted
+++ resolved
@@ -84,30 +84,18 @@
 
 // For 64 bit systems, return syscall args directly.
 template <typename ABI, typename Arg>
-<<<<<<< HEAD
-struct Argument<
-    ABI, Arg,
-    typename std::enable_if_t<std::is_base_of_v<GenericSyscallABI64, ABI> &&
-                              std::is_integral_v<Arg>>>
-=======
 struct Argument<ABI, Arg,
-    typename std::enable_if_t<
-        std::is_base_of_v<GenericSyscallABI64, ABI> &&
-        (std::is_integral_v<Arg> ||
-         std::is_same<Arg,pseudo_inst::GuestAddr>::value)>>
->>>>>>> bdaeb082
+                typename std::enable_if_t<
+                    std::is_base_of_v<GenericSyscallABI64, ABI> &&
+                    (std::is_integral_v<Arg> ||
+                     std::is_same<Arg, pseudo_inst::GuestAddr>::value)>>
 {
     static Arg
     get(ThreadContext *tc, typename ABI::State &state)
     {
         panic_if(state >= ABI::ArgumentRegs.size(),
-<<<<<<< HEAD
                  "Ran out of syscall argument registers.");
-        return tc->getReg(ABI::ArgumentRegs[state++]);
-=======
-                "Ran out of syscall argument registers.");
         return (Arg)tc->getReg(ABI::ArgumentRegs[state++]);
->>>>>>> bdaeb082
     }
 };
 
