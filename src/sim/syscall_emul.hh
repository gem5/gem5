/*
 * Copyright (c) 2012-2013, 2015, 2019-2021, 2023 Arm Limited
 * Copyright (c) 2015 Advanced Micro Devices, Inc.
 * All rights reserved
 *
 * The license below extends only to copyright in the software and shall
 * not be construed as granting a license to any other intellectual
 * property including but not limited to intellectual property relating
 * to a hardware implementation of the functionality of the software
 * licensed hereunder.  You may use the software subject to the license
 * terms below provided that you ensure that this notice is replicated
 * unmodified and in its entirety in all distributions of the software,
 * modified or unmodified, in source code or in binary form.
 *
 * Copyright (c) 2003-2005 The Regents of The University of Michigan
 * All rights reserved.
 *
 * Redistribution and use in source and binary forms, with or without
 * modification, are permitted provided that the following conditions are
 * met: redistributions of source code must retain the above copyright
 * notice, this list of conditions and the following disclaimer;
 * redistributions in binary form must reproduce the above copyright
 * notice, this list of conditions and the following disclaimer in the
 * documentation and/or other materials provided with the distribution;
 * neither the name of the copyright holders nor the names of its
 * contributors may be used to endorse or promote products derived from
 * this software without specific prior written permission.
 *
 * THIS SOFTWARE IS PROVIDED BY THE COPYRIGHT HOLDERS AND CONTRIBUTORS
 * "AS IS" AND ANY EXPRESS OR IMPLIED WARRANTIES, INCLUDING, BUT NOT
 * LIMITED TO, THE IMPLIED WARRANTIES OF MERCHANTABILITY AND FITNESS FOR
 * A PARTICULAR PURPOSE ARE DISCLAIMED. IN NO EVENT SHALL THE COPYRIGHT
 * OWNER OR CONTRIBUTORS BE LIABLE FOR ANY DIRECT, INDIRECT, INCIDENTAL,
 * SPECIAL, EXEMPLARY, OR CONSEQUENTIAL DAMAGES (INCLUDING, BUT NOT
 * LIMITED TO, PROCUREMENT OF SUBSTITUTE GOODS OR SERVICES; LOSS OF USE,
 * DATA, OR PROFITS; OR BUSINESS INTERRUPTION) HOWEVER CAUSED AND ON ANY
 * THEORY OF LIABILITY, WHETHER IN CONTRACT, STRICT LIABILITY, OR TORT
 * (INCLUDING NEGLIGENCE OR OTHERWISE) ARISING IN ANY WAY OUT OF THE USE
 * OF THIS SOFTWARE, EVEN IF ADVISED OF THE POSSIBILITY OF SUCH DAMAGE.
 */

#ifndef __SIM_SYSCALL_EMUL_HH__
#define __SIM_SYSCALL_EMUL_HH__

#if (defined(__APPLE__) || defined(__OpenBSD__) || defined(__FreeBSD__) ||    \
     defined(__CYGWIN__) || defined(__NetBSD__))
#define NO_STAT64 1
#else
#define NO_STAT64 0
#endif

///
/// @file syscall_emul.hh
///
/// This file defines objects used to emulate syscalls from the target
/// application on the host machine.

#if defined(__linux__)
#include <linux/kdev_t.h>
#include <sched.h>
#include <sys/eventfd.h>
#include <sys/statfs.h>

#else
#include <sys/mount.h>

#endif

#ifdef __CYGWIN32__
#include <sys/fcntl.h>

#endif
#include <fcntl.h>
#include <net/if.h>
#include <poll.h>
#include <sys/ioctl.h>
#include <sys/mman.h>
#include <sys/socket.h>
#include <sys/stat.h>
#include <sys/time.h>
#include <sys/types.h>
#include <sys/uio.h>
#include <unistd.h>

#include <cerrno>
#include <memory>
#include <string>

#include "arch/generic/tlb.hh"
#include "base/intmath.hh"
#include "base/loader/object_file.hh"
#include "base/logging.hh"
#include "base/random.hh"
#include "base/trace.hh"
#include "base/types.hh"
#include "cpu/base.hh"
#include "cpu/thread_context.hh"
#include "kern/linux/linux.hh"
#include "mem/page_table.hh"
#include "mem/se_translating_port_proxy.hh"
#include "params/Process.hh"
#include "sim/emul_driver.hh"
#include "sim/futex_map.hh"
#include "sim/guest_abi.hh"
#include "sim/process.hh"
#include "sim/proxy_ptr.hh"
#include "sim/syscall_debug_macros.hh"
#include "sim/syscall_desc.hh"
#include "sim/syscall_emul_buf.hh"
#include "sim/syscall_return.hh"

#if defined(__APPLE__) && defined(__MACH__) && !defined(CMSG_ALIGN)
#define CMSG_ALIGN(len) (((len) + sizeof(size_t) - 1) & ~(sizeof(size_t) - 1))
#elif defined(__FreeBSD__) && !defined(CMSG_ALIGN)
#define CMSG_ALIGN(n) _ALIGN(n)
#endif

namespace gem5
{

//////////////////////////////////////////////////////////////////////
//
// The following emulation functions are generic enough that they
// don't need to be recompiled for different emulated OS's.  They are
// defined in sim/syscall_emul.cc.
//
//////////////////////////////////////////////////////////////////////

void warnUnsupportedOS(std::string syscall_name);

/// Handler for unimplemented syscalls that we haven't thought about.
SyscallReturn unimplementedFunc(SyscallDesc *desc, ThreadContext *tc);

/// Handler for unimplemented syscalls that we never intend to
/// implement (signal handling, etc.) and should not affect the correct
/// behavior of the program.  Prints a warning.  Return success to the target
/// program.
SyscallReturn ignoreFunc(SyscallDesc *desc, ThreadContext *tc);
/// Like above, but only prints a warning once per syscall desc it's used with.
SyscallReturn ignoreWarnOnceFunc(SyscallDesc *desc, ThreadContext *tc);

/// Target exit() handler: terminate current context.
SyscallReturn exitFunc(SyscallDesc *desc, ThreadContext *tc, int status);

/// Target exit_group() handler: terminate simulation. (exit all threads)
SyscallReturn exitGroupFunc(SyscallDesc *desc, ThreadContext *tc, int status);

/// Target set_tid_address() handler.
SyscallReturn setTidAddressFunc(SyscallDesc *desc, ThreadContext *tc,
                                uint64_t tidPtr);

/// Target getpagesize() handler.
SyscallReturn getpagesizeFunc(SyscallDesc *desc, ThreadContext *tc);

/// Target brk() handler: set brk address.
SyscallReturn brkFunc(SyscallDesc *desc, ThreadContext *tc, VPtr<> new_brk);

/// Target close() handler.
SyscallReturn closeFunc(SyscallDesc *desc, ThreadContext *tc, int tgt_fd);

/// Target lseek() handler.
SyscallReturn lseekFunc(SyscallDesc *desc, ThreadContext *tc, int tgt_fd,
                        uint64_t offs, int whence);

/// Target _llseek() handler.
SyscallReturn _llseekFunc(SyscallDesc *desc, ThreadContext *tc, int tgt_fd,
                          uint64_t offset_high, uint32_t offset_low,
                          VPtr<> result_ptr, int whence);

/// Target shutdown() handler.
SyscallReturn shutdownFunc(SyscallDesc *desc, ThreadContext *tc, int tgt_fd,
                           int how);

/// Target gethostname() handler.
SyscallReturn gethostnameFunc(SyscallDesc *desc, ThreadContext *tc,
                              VPtr<> buf_ptr, int name_len);

/// Target getcwd() handler.
SyscallReturn getcwdFunc(SyscallDesc *desc, ThreadContext *tc, VPtr<> buf_ptr,
                         unsigned long size);

/// Target unlink() handler.
SyscallReturn unlinkFunc(SyscallDesc *desc, ThreadContext *tc,
                         VPtr<> pathname);
SyscallReturn unlinkImpl(SyscallDesc *desc, ThreadContext *tc,
                         std::string path);

/// Target link() handler
SyscallReturn linkFunc(SyscallDesc *desc, ThreadContext *tc, VPtr<> pathname,
                       VPtr<> new_pathname);

/// Target symlink() handler.
SyscallReturn symlinkFunc(SyscallDesc *desc, ThreadContext *tc,
                          VPtr<> pathname, VPtr<> new_pathname);

/// Target mkdir() handler.
SyscallReturn mkdirFunc(SyscallDesc *desc, ThreadContext *tc, VPtr<> pathname,
                        mode_t mode);
SyscallReturn mkdirImpl(SyscallDesc *desc, ThreadContext *tc, std::string path,
                        mode_t mode);

/// Target mknod() handler.
SyscallReturn mknodFunc(SyscallDesc *desc, ThreadContext *tc, VPtr<> pathname,
                        mode_t mode, dev_t dev);
SyscallReturn mknodImpl(SyscallDesc *desc, ThreadContext *tc, std::string path,
                        mode_t mode, dev_t dev);

/// Target chdir() handler.
SyscallReturn chdirFunc(SyscallDesc *desc, ThreadContext *tc, VPtr<> pathname);

// Target rmdir() handler.
SyscallReturn rmdirFunc(SyscallDesc *desc, ThreadContext *tc, VPtr<> pathname);
SyscallReturn rmdirImpl(SyscallDesc *desc, ThreadContext *tc,
                        std::string path);

/// Target rename() handler.
SyscallReturn renameFunc(SyscallDesc *desc, ThreadContext *tc, VPtr<> oldpath,
                         VPtr<> newpath);
SyscallReturn renameImpl(SyscallDesc *desc, ThreadContext *tc,
                         std::string oldpath, std::string newpath);

/// Target truncate64() handler.
SyscallReturn truncate64Func(SyscallDesc *desc, ThreadContext *tc,
                             VPtr<> pathname, int64_t length);

/// Target ftruncate64() handler.
SyscallReturn ftruncate64Func(SyscallDesc *desc, ThreadContext *tc, int tgt_fd,
                              int64_t length);

/// Target umask() handler.
SyscallReturn umaskFunc(SyscallDesc *desc, ThreadContext *tc);

/// Target gettid() handler.
SyscallReturn gettidFunc(SyscallDesc *desc, ThreadContext *tc);

/// Target chown() handler.
SyscallReturn chownFunc(SyscallDesc *desc, ThreadContext *tc, VPtr<> pathname,
                        uint32_t owner, uint32_t group);
SyscallReturn chownImpl(SyscallDesc *desc, ThreadContext *tc, std::string path,
                        uint32_t owner, uint32_t group);

/// Target getpgrpFunc() handler.
SyscallReturn getpgrpFunc(SyscallDesc *desc, ThreadContext *tc);

/// Target setpgid() handler.
SyscallReturn setpgidFunc(SyscallDesc *desc, ThreadContext *tc, int pid,
                          int pgid);

/// Target fchown() handler.
SyscallReturn fchownFunc(SyscallDesc *desc, ThreadContext *tc, int tgt_fd,
                         uint32_t owner, uint32_t group);

/// Target dup() handler.
SyscallReturn dupFunc(SyscallDesc *desc, ThreadContext *tc, int tgt_fd);

/// Target dup2() handler.
SyscallReturn dup2Func(SyscallDesc *desc, ThreadContext *tc, int old_tgt_fd,
                       int new_tgt_fd);

/// Target fcntl() handler.
SyscallReturn fcntlFunc(SyscallDesc *desc, ThreadContext *tc, int tgt_fd,
                        int cmd, guest_abi::VarArgs<int> varargs);

/// Target fcntl64() handler.
SyscallReturn fcntl64Func(SyscallDesc *desc, ThreadContext *tc, int tgt_fd,
                          int cmd);

/// Target pipe() handler.
SyscallReturn pipeFunc(SyscallDesc *desc, ThreadContext *tc, VPtr<> tgt_addr);

/// Target pipe() handler.
SyscallReturn pipe2Func(SyscallDesc *desc, ThreadContext *tc, VPtr<> tgt_addr,
                        int flags);

/// Target getpid() handler.
SyscallReturn getpidFunc(SyscallDesc *desc, ThreadContext *tc);

// Target getpeername() handler.
SyscallReturn getpeernameFunc(SyscallDesc *desc, ThreadContext *tc, int tgt_fd,
                              VPtr<> sockAddrPtr, VPtr<> addrlenPtr);

// Target bind() handler.
SyscallReturn bindFunc(SyscallDesc *desc, ThreadContext *tc, int tgt_fd,
                       VPtr<> buf_ptr, int addrlen);

// Target listen() handler.
SyscallReturn listenFunc(SyscallDesc *desc, ThreadContext *tc, int tgt_fd,
                         int backlog);

// Target connect() handler.
SyscallReturn connectFunc(SyscallDesc *desc, ThreadContext *tc, int tgt_fd,
                          VPtr<> buf_ptr, int addrlen);

#if defined(SYS_getdents)
// Target getdents() handler.
SyscallReturn getdentsFunc(SyscallDesc *desc, ThreadContext *tc, int tgt_fd,
                           VPtr<> buf_ptr, unsigned count);
#endif

#if defined(SYS_getdents64)
// Target getdents() handler.
SyscallReturn getdents64Func(SyscallDesc *desc, ThreadContext *tc, int tgt_fd,
                             VPtr<> buf_ptr, unsigned count);
#endif

// Target recvmsg() handler.
SyscallReturn recvmsgFunc(SyscallDesc *desc, ThreadContext *tc, int tgt_fd,
                          VPtr<> msgPtr, int flags);

// Target sendmsg() handler.
SyscallReturn sendmsgFunc(SyscallDesc *desc, ThreadContext *tc, int tgt_fd,
                          VPtr<> msgPtr, int flags);

// Target getuid() handler.
SyscallReturn getuidFunc(SyscallDesc *desc, ThreadContext *tc);

/// Target getgid() handler.
SyscallReturn getgidFunc(SyscallDesc *desc, ThreadContext *tc);

/// Target getppid() handler.
SyscallReturn getppidFunc(SyscallDesc *desc, ThreadContext *tc);

/// Target geteuid() handler.
SyscallReturn geteuidFunc(SyscallDesc *desc, ThreadContext *tc);

/// Target getegid() handler.
SyscallReturn getegidFunc(SyscallDesc *desc, ThreadContext *tc);

/// Target access() handler
SyscallReturn accessFunc(SyscallDesc *desc, ThreadContext *tc, VPtr<> pathname,
                         mode_t mode);
SyscallReturn accessImpl(SyscallDesc *desc, ThreadContext *tc,
                         std::string path, mode_t mode);

// Target getsockopt() handler.
SyscallReturn getsockoptFunc(SyscallDesc *desc, ThreadContext *tc, int tgt_fd,
                             int level, int optname, VPtr<> valPtr,
                             VPtr<> lenPtr);

// Target setsockopt() handler.
SyscallReturn setsockoptFunc(SyscallDesc *desc, ThreadContext *tc, int tgt_fd,
                             int level, int optname, VPtr<> valPtr,
                             socklen_t len);

SyscallReturn getcpuFunc(SyscallDesc *desc, ThreadContext *tc,
                         VPtr<uint32_t> cpu, VPtr<uint32_t> node,
                         VPtr<uint32_t> tcache);

// Target getsockname() handler.
SyscallReturn getsocknameFunc(SyscallDesc *desc, ThreadContext *tc, int tgt_fd,
                              VPtr<> addrPtr, VPtr<> lenPtr);

template <class OS>
SyscallReturn
atSyscallPath(ThreadContext *tc, int dirfd, std::string &path)
{
    // If pathname is absolute, then dirfd is ignored.
    if (dirfd != OS::TGT_AT_FDCWD && !startswith(path, "/")) {
        auto process = tc->getProcessPtr();

        std::shared_ptr<FDEntry> fdep = ((*process->fds)[dirfd]);
        auto ffdp = std::dynamic_pointer_cast<FileFDEntry>(fdep);
        if (!ffdp)
            return -EBADF;

        if (path.empty())
            path = ffdp->getFileName();
        else
            path = ffdp->getFileName() + "/" + path;
    }

    return 0;
}

/// Futex system call
/// Implemented by Daniel Sanchez
/// Used by printf's in multi-threaded apps
template <class OS>
SyscallReturn
futexFunc(SyscallDesc *desc, ThreadContext *tc, VPtr<> uaddr, int op, int val,
          int timeout, VPtr<> uaddr2, int val3)
{
    auto process = tc->getProcessPtr();

    /*
     * Unsupported option that does not affect the correctness of the
     * application. This is a performance optimization utilized by Linux.
     */
    op &= ~OS::TGT_FUTEX_PRIVATE_FLAG;
    op &= ~OS::TGT_FUTEX_CLOCK_REALTIME_FLAG;

    FutexMap &futex_map = tc->getSystemPtr()->futexMap;

    if (OS::TGT_FUTEX_WAIT == op || OS::TGT_FUTEX_WAIT_BITSET == op) {
        // Ensure futex system call accessed atomically.
        BufferArg buf(uaddr, sizeof(int));
        buf.copyIn(SETranslatingPortProxy(tc));
        int mem_val = *(int *)buf.bufferPtr();

        /*
         * The value in memory at uaddr is not equal with the expected val
         * (a different thread must have changed it before the system call was
         * invoked). In this case, we need to throw an error.
         */
        if (val != mem_val)
            return -OS::TGT_EWOULDBLOCK;

        if (OS::TGT_FUTEX_WAIT == op) {
            futex_map.suspend(uaddr, process->tgid(), tc);
        } else {
            futex_map.suspend_bitset(uaddr, process->tgid(), tc, val3);
        }

        return 0;
    } else if (OS::TGT_FUTEX_WAKE == op) {
        return futex_map.wakeup(uaddr, process->tgid(), val);
    } else if (OS::TGT_FUTEX_WAKE_BITSET == op) {
        return futex_map.wakeup_bitset(uaddr, process->tgid(), val3);
    } else if (OS::TGT_FUTEX_REQUEUE == op ||
               OS::TGT_FUTEX_CMP_REQUEUE == op) {
        // Ensure futex system call accessed atomically.
        BufferArg buf(uaddr, sizeof(int));
        buf.copyIn(SETranslatingPortProxy(tc));
        int mem_val = *(int *)buf.bufferPtr();
        /*
         * For CMP_REQUEUE, the whole operation is only started only if
         * val3 is still the value of the futex pointed to by uaddr.
         */
        if (OS::TGT_FUTEX_CMP_REQUEUE && val3 != mem_val)
            return -OS::TGT_EWOULDBLOCK;
        return futex_map.requeue(uaddr, process->tgid(), val, timeout, uaddr2);
    } else if (OS::TGT_FUTEX_WAKE_OP == op) {
        /*
         * The FUTEX_WAKE_OP operation is equivalent to executing the
         * following code atomically and totally ordered with respect to
         * other futex operations on any of the two supplied futex words:
         *
         *   int oldval = *(int *) addr2;
         *   *(int *) addr2 = oldval op oparg;
         *   futex(addr1, FUTEX_WAKE, val, 0, 0, 0);
         *   if (oldval cmp cmparg)
         *        futex(addr2, FUTEX_WAKE, val2, 0, 0, 0);
         *
         * (op, oparg, cmp, cmparg are encoded in val3)
         *
         * +---+---+-----------+-----------+
         * |op |cmp|   oparg   |  cmparg   |
         * +---+---+-----------+-----------+
         *   4   4       12          12    <== # of bits
         *
         * reference: http://man7.org/linux/man-pages/man2/futex.2.html
         *
         */
        // get value from simulated-space
        BufferArg buf(uaddr2, sizeof(int));
        buf.copyIn(SETranslatingPortProxy(tc));
        int oldval = *(int *)buf.bufferPtr();
        int newval = oldval;
        // extract op, oparg, cmp, cmparg from val3
        int wake_cmparg = val3 & 0xfff;
        int wake_oparg = (val3 & 0xfff000) >> 12;
        int wake_cmp = (val3 & 0xf000000) >> 24;
        int wake_op = (val3 & 0xf0000000) >> 28;
        if ((wake_op & OS::TGT_FUTEX_OP_ARG_SHIFT) >> 3 == 1)
            wake_oparg = (1 << wake_oparg);
        wake_op &= ~OS::TGT_FUTEX_OP_ARG_SHIFT;
        // perform operation on the value of the second futex
        if (wake_op == OS::TGT_FUTEX_OP_SET)
            newval = wake_oparg;
        else if (wake_op == OS::TGT_FUTEX_OP_ADD)
            newval += wake_oparg;
        else if (wake_op == OS::TGT_FUTEX_OP_OR)
            newval |= wake_oparg;
        else if (wake_op == OS::TGT_FUTEX_OP_ANDN)
            newval &= ~wake_oparg;
        else if (wake_op == OS::TGT_FUTEX_OP_XOR)
            newval ^= wake_oparg;
        // copy updated value back to simulated-space
        *(int *)buf.bufferPtr() = newval;
        buf.copyOut(SETranslatingPortProxy(tc));
        // perform the first wake-up
        int woken1 = futex_map.wakeup(uaddr, process->tgid(), val);
        int woken2 = 0;
        // calculate the condition of the second wake-up
        bool is_wake2 = false;
        if (wake_cmp == OS::TGT_FUTEX_OP_CMP_EQ)
            is_wake2 = oldval == wake_cmparg;
        else if (wake_cmp == OS::TGT_FUTEX_OP_CMP_NE)
            is_wake2 = oldval != wake_cmparg;
        else if (wake_cmp == OS::TGT_FUTEX_OP_CMP_LT)
            is_wake2 = oldval < wake_cmparg;
        else if (wake_cmp == OS::TGT_FUTEX_OP_CMP_LE)
            is_wake2 = oldval <= wake_cmparg;
        else if (wake_cmp == OS::TGT_FUTEX_OP_CMP_GT)
            is_wake2 = oldval > wake_cmparg;
        else if (wake_cmp == OS::TGT_FUTEX_OP_CMP_GE)
            is_wake2 = oldval >= wake_cmparg;
        // perform the second wake-up
        if (is_wake2)
            woken2 = futex_map.wakeup(uaddr2, process->tgid(), timeout);

        return woken1 + woken2;
    }
    warn("futex: op %d not implemented; ignoring.", op);
    return -ENOSYS;
}

/// Pseudo Funcs  - These functions use a different return convension,
/// returning a second value in a register other than the normal return
/// register
SyscallReturn pipePseudoFunc(SyscallDesc *desc, ThreadContext *tc);

/// Approximate seconds since the epoch (1/1/1970).  About a billion,
/// by my reckoning.  We want to keep this a constant (not use the
/// real-world time) to keep simulations repeatable.
const unsigned seconds_since_epoch = 1000 * 1000 * 1000;

/// Helper function to convert current elapsed time to seconds and
/// microseconds.
template <class T1, class T2>
void
getElapsedTimeMicro(T1 &sec, T2 &usec)
{
    static const int OneMillion = 1000 * 1000;

    uint64_t elapsed_usecs = curTick() / sim_clock::as_int::us;
    sec = elapsed_usecs / OneMillion;
    usec = elapsed_usecs % OneMillion;
}

/// Helper function to convert current elapsed time to seconds and
/// nanoseconds.
template <class T1, class T2>
void
getElapsedTimeNano(T1 &sec, T2 &nsec)
{
    static const int OneBillion = 1000 * 1000 * 1000;

    uint64_t elapsed_nsecs = curTick() / sim_clock::as_int::ns;
    sec = elapsed_nsecs / OneBillion;
    nsec = elapsed_nsecs % OneBillion;
}

//////////////////////////////////////////////////////////////////////
//
// The following emulation functions are generic, but need to be
// templated to account for differences in types, constants, etc.
//
//////////////////////////////////////////////////////////////////////

typedef struct statfs hst_statfs;
#if NO_STAT64
typedef struct stat hst_stat;
typedef struct stat hst_stat64;
#else
typedef struct stat hst_stat;
typedef struct stat64 hst_stat64;
#endif

//// Helper function to convert a host stat buffer to a target stat
//// buffer.  Also copies the target buffer out to the simulated
//// memory space.  Used by stat(), fstat(), and lstat().

template <typename OS, typename TgtStatPtr, typename HostStatPtr>
void
copyOutStatBuf(TgtStatPtr tgt, HostStatPtr host, bool fakeTTY = false)
{
    constexpr ByteOrder bo = OS::byteOrder;

    if (fakeTTY)
        tgt->st_dev = 0xA;
    else
        tgt->st_dev = host->st_dev;
    tgt->st_dev = htog(tgt->st_dev, bo);
    tgt->st_ino = host->st_ino;
    tgt->st_ino = htog(tgt->st_ino, bo);
    tgt->st_mode = host->st_mode;
    if (fakeTTY) {
        // Claim to be a character device
        tgt->st_mode &= ~S_IFMT; // Clear S_IFMT
        tgt->st_mode |= S_IFCHR; // Set S_IFCHR
    }
    tgt->st_mode = htog(tgt->st_mode, bo);
    tgt->st_nlink = host->st_nlink;
    tgt->st_nlink = htog(tgt->st_nlink, bo);
    tgt->st_uid = host->st_uid;
    tgt->st_uid = htog(tgt->st_uid, bo);
    tgt->st_gid = host->st_gid;
    tgt->st_gid = htog(tgt->st_gid, bo);
    if (fakeTTY)
        tgt->st_rdev = 0x880d;
    else
        tgt->st_rdev = host->st_rdev;
    tgt->st_rdev = htog(tgt->st_rdev, bo);
    tgt->st_size = host->st_size;
    tgt->st_size = htog(tgt->st_size, bo);
    tgt->st_atimeX = host->st_atime;
    tgt->st_atimeX = htog(tgt->st_atimeX, bo);
    tgt->st_mtimeX = host->st_mtime;
    tgt->st_mtimeX = htog(tgt->st_mtimeX, bo);
    tgt->st_ctimeX = host->st_ctime;
    tgt->st_ctimeX = htog(tgt->st_ctimeX, bo);
    // Force the block size to be 8KB. This helps to ensure buffered io works
    // consistently across different hosts.
    tgt->st_blksize = 0x2000;
    tgt->st_blksize = htog(tgt->st_blksize, bo);
    tgt->st_blocks = host->st_blocks;
    tgt->st_blocks = htog(tgt->st_blocks, bo);
}

// Same for stat64

template <typename OS, typename TgtStatPtr, typename HostStatPtr>
void
copyOutStat64Buf(TgtStatPtr tgt, HostStatPtr host, bool fakeTTY = false)
{
    copyOutStatBuf<OS>(tgt, host, fakeTTY);
#if defined(STAT_HAVE_NSEC)
    constexpr ByteOrder bo = OS::byteOrder;

    tgt->st_atime_nsec = host->st_atime_nsec;
    tgt->st_atime_nsec = htog(tgt->st_atime_nsec, bo);
    tgt->st_mtime_nsec = host->st_mtime_nsec;
    tgt->st_mtime_nsec = htog(tgt->st_mtime_nsec, bo);
    tgt->st_ctime_nsec = host->st_ctime_nsec;
    tgt->st_ctime_nsec = htog(tgt->st_ctime_nsec, bo);
#else
    tgt->st_atime_nsec = 0;
    tgt->st_mtime_nsec = 0;
    tgt->st_ctime_nsec = 0;
#endif
}

template <class OS, typename TgtStatPtr, typename HostStatPtr>
void
copyOutStatfsBuf(TgtStatPtr tgt, HostStatPtr host)
{
    constexpr ByteOrder bo = OS::byteOrder;

    tgt->f_type = htog(host->f_type, bo);
#if defined(__FreeBSD__) || defined(__NetBSD__) || defined(__OpenBSD__)
    tgt->f_bsize = htog(host->f_iosize, bo);
#else
    tgt->f_bsize = htog(host->f_bsize, bo);
#endif
    tgt->f_blocks = htog(host->f_blocks, bo);
    tgt->f_bfree = htog(host->f_bfree, bo);
    tgt->f_bavail = htog(host->f_bavail, bo);
    tgt->f_files = htog(host->f_files, bo);
    tgt->f_ffree = htog(host->f_ffree, bo);
    memcpy(&tgt->f_fsid, &host->f_fsid, sizeof(host->f_fsid));
#if defined(__FreeBSD__) || defined(__NetBSD__) || defined(__OpenBSD__)
    tgt->f_namelen = htog(host->f_namemax, bo);
    tgt->f_frsize = htog(host->f_bsize, bo);
#elif defined(__APPLE__)
    tgt->f_namelen = 0;
    tgt->f_frsize = 0;
#else
    tgt->f_namelen = htog(host->f_namelen, bo);
    tgt->f_frsize = htog(host->f_frsize, bo);
#endif
#if defined(__linux__)
    memcpy(&tgt->f_spare, &host->f_spare,
           std::min(sizeof(host->f_spare), sizeof(tgt->f_spare)));
#else
    /*
     * The fields are different sizes per OS. Don't bother with
     * f_spare or f_reserved on non-Linux for now.
     */
    memset(&tgt->f_spare, 0, sizeof(tgt->f_spare));
#endif
}

template <typename OS, typename TgtStatPtr, typename HostStatPtr>
void
copyOutStatxBuf(TgtStatPtr tgt, HostStatPtr host, bool fakeTTY = false)
{
    constexpr ByteOrder bo = OS::byteOrder;

    if (fakeTTY) {
        tgt->stx_dev_major = 0x00;
        tgt->stx_dev_minor = 0x0A;
    } else {
        tgt->stx_dev_major = host->st_dev >> 8;
        tgt->stx_dev_minor = host->st_dev & 0xFF;
    }
    tgt->stx_dev_major = htog(tgt->stx_dev_major, bo);
    tgt->stx_dev_minor = htog(tgt->stx_dev_minor, bo);
    tgt->stx_ino = host->st_ino;
    tgt->stx_ino = htog(tgt->stx_ino, bo);
    tgt->stx_mode = host->st_mode;
    if (fakeTTY) {
        // Claim to be character device.
        tgt->stx_mode &= ~S_IFMT;
        tgt->stx_mode |= S_IFCHR;
    }
    tgt->stx_mode = htog(tgt->stx_mode, bo);
    tgt->stx_nlink = host->st_nlink;
    tgt->stx_nlink = htog(tgt->stx_nlink, bo);
    tgt->stx_uid = host->st_uid;
    tgt->stx_uid = htog(tgt->stx_uid, bo);
    tgt->stx_gid = host->st_gid;
    tgt->stx_gid = htog(tgt->stx_gid, bo);
    if (fakeTTY) {
        tgt->stx_rdev_major = 0x880d >> 8;
        tgt->stx_rdev_minor = 0x880d & 0xFF;
    } else {
        tgt->stx_rdev_major = host->st_rdev >> 8;
        tgt->stx_rdev_minor = host->st_rdev & 0xFF;
    }
    tgt->stx_rdev_major = htog(tgt->stx_rdev_major, bo);
    tgt->stx_rdev_minor = htog(tgt->stx_rdev_minor, bo);
    tgt->stx_size = host->st_size;
    tgt->stx_size = htog(tgt->stx_size, bo);
<<<<<<< HEAD
#define statx_copy_time(out, in)                                              \
    out##X = in.tv_sec;                                                       \
    out##X = htog(out##X, bo);                                                \
    out##_nsec = in.tv_sec;                                                   \
    out##_nsec = htog(out##_nsec, bo);
    statx_copy_time(tgt->stx_atime, host->stx_atime);
    statx_copy_time(tgt->stx_btime, host->stx_btime);
    statx_copy_time(tgt->stx_ctime, host->stx_ctime);
    statx_copy_time(tgt->stx_mtime, host->stx_mtime);
#undef statx_copy_time
=======
    tgt->stx_atimeX = host->st_atime;
    tgt->stx_atimeX = htog(tgt->stx_atimeX, bo);
    tgt->stx_ctimeX = host->st_ctime;
    tgt->stx_ctimeX = htog(tgt->stx_ctimeX, bo);
    tgt->stx_mtimeX = host->st_mtime;
    tgt->stx_mtimeX = htog(tgt->stx_mtimeX, bo);
>>>>>>> bdaeb082
    // Force the block size to be 8KB. This helps to ensure buffered io works
    // consistently across different hosts.
    tgt->stx_blksize = 0x2000;
    tgt->stx_blksize = htog(tgt->stx_blksize, bo);
    tgt->stx_blocks = host->st_blocks;
    tgt->stx_blocks = htog(tgt->stx_blocks, bo);
    tgt->stx_mask = 0x000007ffU; // STATX_BASIC_STATS on Linux.
    tgt->stx_mask = htog(tgt->stx_mask, bo);
    tgt->stx_attributes = 0;
    tgt->stx_attributes_mask = 0;
    tgt->stx_attributes_mask = htog(tgt->stx_attributes_mask, bo);
}

/// Target ioctl() handler.  For the most part, programs call ioctl()
/// only to find out if their stdout is a tty, to determine whether to
/// do line or block buffering.  We always claim that output fds are
/// not TTYs to provide repeatable results.
template <class OS>
SyscallReturn
ioctlFunc(SyscallDesc *desc, ThreadContext *tc, int tgt_fd, unsigned req,
          VPtr<> addr)
{
    auto p = tc->getProcessPtr();

    DPRINTF_SYSCALL(Verbose, "ioctl(%d, 0x%x, ...)\n", tgt_fd, req);

    if (OS::isTtyReq(req))
        return -ENOTTY;

    auto dfdp = std::dynamic_pointer_cast<DeviceFDEntry>((*p->fds)[tgt_fd]);
    if (dfdp) {
        EmulatedDriver *emul_driver = dfdp->getDriver();
        if (emul_driver)
            return emul_driver->ioctl(tc, req, addr);
    }

    auto sfdp = std::dynamic_pointer_cast<SocketFDEntry>((*p->fds)[tgt_fd]);
    if (sfdp) {
        int status;

        switch (req) {
        case SIOCGIFCONF: {
            BufferArg conf_arg(addr, sizeof(ifconf));
            conf_arg.copyIn(SETranslatingPortProxy(tc));

            ifconf *conf = (ifconf *)conf_arg.bufferPtr();
            Addr ifc_buf_addr = (Addr)conf->ifc_buf;
            BufferArg ifc_buf_arg(ifc_buf_addr, conf->ifc_len);
            ifc_buf_arg.copyIn(SETranslatingPortProxy(tc));

            conf->ifc_buf = (char *)ifc_buf_arg.bufferPtr();

            status = ioctl(sfdp->getSimFD(), req, conf_arg.bufferPtr());
            if (status != -1) {
                conf->ifc_buf = (char *)ifc_buf_addr;
                ifc_buf_arg.copyOut(SETranslatingPortProxy(tc));
                conf_arg.copyOut(SETranslatingPortProxy(tc));
            }

            return status;
        }
        case SIOCGIFFLAGS:
#if defined(__linux__)
        case SIOCGIFINDEX:
#endif
        case SIOCGIFNETMASK:
        case SIOCGIFADDR:
#if defined(__linux__)
        case SIOCGIFHWADDR:
#endif
        case SIOCGIFMTU: {
            BufferArg req_arg(addr, sizeof(ifreq));
            req_arg.copyIn(SETranslatingPortProxy(tc));

            status = ioctl(sfdp->getSimFD(), req, req_arg.bufferPtr());
            if (status != -1)
                req_arg.copyOut(SETranslatingPortProxy(tc));
            return status;
        }
        }
    }

    /**
     * For lack of a better return code, return ENOTTY. Ideally, we should
     * return something better here, but at least we issue the warning.
     */
    warn("Unsupported ioctl call (return ENOTTY): ioctl(%d, 0x%x, ...) @ \n",
         tgt_fd, req, tc->pcState());
    return -ENOTTY;
}

/// Target open() handler.
template <class OS>
SyscallReturn
openatFunc(SyscallDesc *desc, ThreadContext *tc, int tgt_dirfd,
           VPtr<> pathname, int tgt_flags, int mode)
{
    auto p = tc->getProcessPtr();

    /**
     * Retrieve the simulated process' memory proxy and then read in the path
     * string from that memory space into the host's working memory space.
     */
    std::string path;
    if (!SETranslatingPortProxy(tc).tryReadString(path, pathname))
        return -EFAULT;

#ifdef __CYGWIN32__
    int host_flags = O_BINARY;
#else
    int host_flags = 0;
#endif
    /**
     * Translate target flags into host flags. Flags exist which are not
     * ported between architectures which can cause check failures.
     */
    for (const auto &p : OS::openFlagTable) {
        if (tgt_flags & p.first) {
            tgt_flags &= ~p.first;
            host_flags |= p.second;
        }
    }
    warn_if(tgt_flags, "%s: cannot decode flags %#x", desc->name(), tgt_flags);

#ifdef __CYGWIN32__
    host_flags |= O_BINARY;
#endif

    /**
     * If the simulated process called open or openat with AT_FDCWD specified,
     * take the current working directory value which was passed into the
     * process class as a Python parameter and append the current path to
     * create a full path.
     * Otherwise, openat with a valid target directory file descriptor has
     * been called. If the path option, which was passed in as a parameter,
     * is not absolute, retrieve the directory file descriptor's path and
     * prepend it to the path passed in as a parameter.
     * In every case, we should have a full path (which is relevant to the
     * host) to work with after this block has been passed.
     */
    std::string redir_path = path;
    std::string abs_path = path;
    if (tgt_dirfd == OS::TGT_AT_FDCWD) {
        abs_path = p->absolutePath(path, true);
        redir_path = p->checkPathRedirect(path);
    } else if (!startswith(path, "/")) {
        std::shared_ptr<FDEntry> fdep = ((*p->fds)[tgt_dirfd]);
        auto ffdp = std::dynamic_pointer_cast<FileFDEntry>(fdep);
        if (!ffdp)
            return -EBADF;
        abs_path = ffdp->getFileName() + path;
        redir_path = p->checkPathRedirect(abs_path);
    }

    /**
     * Since this is an emulated environment, we create pseudo file
     * descriptors for device requests that have been registered with
     * the process class through Python; this allows us to create a file
     * descriptor for subsequent ioctl or mmap calls.
     */
    if (startswith(abs_path, "/dev/")) {
        std::string filename = abs_path.substr(strlen("/dev/"));
        EmulatedDriver *drv = p->findDriver(filename);
        if (drv) {
            DPRINTF_SYSCALL(Verbose,
                            "%s: passing call to "
                            "driver open with path[%s]\n",
                            desc->name(), abs_path.c_str());
            return drv->open(tc, mode, host_flags);
        }
        /**
         * Fall through here for pass through to host devices, such
         * as /dev/zero
         */
    }

    /**
     * We make several attempts resolve a call to open.
     *
     * 1) Resolve any path redirection before hand. This will set the path
     * up with variable 'redir_path' which may contain a modified path or
     * the original path value. This should already be done in prior code.
     * 2) Try to handle the access using 'special_paths'. Some special_paths
     * and files cannot be called on the host and need to be handled as
     * special cases inside the simulator. These special_paths are handled by
     * C++ routines to provide output back to userspace.
     * 3) If the full path that was created above does not match any of the
     * special cases, pass it through to the open call on the __HOST__ to let
     * the host open the file on our behalf. Again, the openImpl tries to
     * USE_THE_HOST_FILESYSTEM_OPEN (with a possible redirection to the
     * faux-filesystem files). The faux-filesystem is dynamically created
     * during simulator configuration using Python functions.
     * 4) If the host cannot open the file, the open attempt failed in "3)".
     * Return the host's error code back through the system call to the
     * simulated process. If running a debug trace, also notify the user that
     * the open call failed.
     *
     * Any success will set sim_fd to something other than -1 and skip the
     * next conditions effectively bypassing them.
     */
    int sim_fd = -1;
    std::string used_path;
    std::vector<std::string> special_paths = {
        "/proc/meminfo",
        "/system/",
        "/platform/",
        "/etc/passwd",
        "/proc/self/maps",
        "/dev/urandom",
        "/sys/devices/system/cpu/online"
    };
    for (auto entry : special_paths) {
        if (startswith(path, entry)) {
            sim_fd = OS::openSpecialFile(abs_path, p, tc);
            used_path = abs_path;
        }
    }
    if (sim_fd == -1) {
        sim_fd = open(redir_path.c_str(), host_flags, mode);
        used_path = redir_path;
    }
    if (sim_fd == -1) {
        int local = -errno;
        DPRINTF_SYSCALL(Verbose,
                        "%s: failed -> path:%s "
                        "(inferred from:%s)\n",
                        desc->name(), used_path.c_str(), path.c_str());
        return local;
    }

    /**
     * The file was opened successfully and needs to be recorded in the
     * process' file descriptor array so that it can be retrieved later.
     * The target file descriptor that is chosen will be the lowest unused
     * file descriptor.
     * Return the indirect target file descriptor back to the simulated
     * process to act as a handle for the opened file.
     */
    auto ffdp = std::make_shared<FileFDEntry>(sim_fd, host_flags, path, 0);
    // Record the file mode for checkpoint restoring
    ffdp->setFileMode(mode);
    int tgt_fd = p->fds->allocFD(ffdp);
    DPRINTF_SYSCALL(Verbose,
                    "%s: sim_fd[%d], target_fd[%d] -> path:%s\n"
                    "(inferred from:%s)\n",
                    desc->name(), sim_fd, tgt_fd, used_path.c_str(),
                    path.c_str());
    return tgt_fd;
}

/// Target open() handler.
template <class OS>
SyscallReturn
openFunc(SyscallDesc *desc, ThreadContext *tc, VPtr<> pathname, int tgt_flags,
         int mode)
{
    return openatFunc<OS>(desc, tc, OS::TGT_AT_FDCWD, pathname, tgt_flags,
                          mode);
}

/// Target unlinkat() handler.
template <class OS>
SyscallReturn
unlinkatFunc(SyscallDesc *desc, ThreadContext *tc, int dirfd, VPtr<> pathname,
             int flags)
{
    std::string path;
    if (!SETranslatingPortProxy(tc).tryReadString(path, pathname))
        return -EFAULT;

    // Modifying path from the directory descriptor
    if (auto res = atSyscallPath<OS>(tc, dirfd, path); !res.successful()) {
        return res;
    }

    if (flags & OS::TGT_AT_REMOVEDIR) {
        return rmdirImpl(desc, tc, path);
    } else {
        return unlinkImpl(desc, tc, path);
    }
}

/// Target facessat() handler
template <class OS>
SyscallReturn
faccessatFunc(SyscallDesc *desc, ThreadContext *tc, int dirfd, VPtr<> pathname,
              int mode)
{
    std::string path;
    if (!SETranslatingPortProxy(tc).tryReadString(path, pathname))
        return -EFAULT;

    // Modifying path from the directory descriptor
    if (auto res = atSyscallPath<OS>(tc, dirfd, path); !res.successful()) {
        return res;
    }

    return accessImpl(desc, tc, path, mode);
}

/// Target readlinkat() handler
template <class OS>
SyscallReturn
readlinkatFunc(SyscallDesc *desc, ThreadContext *tc, int dirfd,
               VPtr<> pathname, VPtr<> buf_ptr, typename OS::size_t bufsiz)
{
    std::string path;
    if (!SETranslatingPortProxy(tc).tryReadString(path, pathname))
        return -EFAULT;

    // Modifying path from the directory descriptor
    if (auto res = atSyscallPath<OS>(tc, dirfd, path); !res.successful()) {
        return res;
    }

    auto p = tc->getProcessPtr();

    // Adjust path for cwd and redirection
    path = p->checkPathRedirect(path);

    BufferArg buf(buf_ptr, bufsiz);

    int result = -1;
    if (path != "/proc/self/exe") {
        result = readlink(path.c_str(), (char *)buf.bufferPtr(), bufsiz);
    } else {
        // Emulate readlink() called on '/proc/self/exe' should return the
        // absolute path of the binary running in the simulated system (the
        // Process' executable). It is possible that using this path in
        // the simulated system will result in unexpected behavior if:
        //  1) One binary runs another (e.g., -c time -o "my_binary"), and
        //     called binary calls readlink().
        //  2) The host's full path to the running benchmark changes from one
        //     simulation to another. This can result in different simulated
        //     performance since the simulated system will process the binary
        //     path differently, even if the binary itself does not change.

        // Get the absolute canonical path to the running application
        char real_path[PATH_MAX];
        char *check_real_path = realpath(p->progName(), real_path);
        if (!check_real_path) {
            fatal("readlink('/proc/self/exe') unable to resolve path to "
                  "executable: %s",
                  p->progName());
        }
        strncpy((char *)buf.bufferPtr(), real_path, bufsiz);
        typename OS::size_t real_path_len = strlen(real_path);
        if (real_path_len > bufsiz) {
            // readlink will truncate the contents of the
            // path to ensure it is no more than bufsiz
            result = bufsiz;
        } else {
            result = real_path_len;
        }

        // Issue a warning about potential unexpected results
        warn_once("readlink() called on '/proc/self/exe' may yield unexpected "
                  "results in various settings.\n      Returning '%s'\n",
                  (char *)buf.bufferPtr());
    }

    buf.copyOut(SETranslatingPortProxy(tc));

    return (result == -1) ? -errno : result;
}

/// Target readlink() handler
template <class OS>
SyscallReturn
readlinkFunc(SyscallDesc *desc, ThreadContext *tc, VPtr<> pathname,
             VPtr<> buf_ptr, typename OS::size_t bufsiz)
{
    return readlinkatFunc<OS>(desc, tc, OS::TGT_AT_FDCWD, pathname, buf_ptr,
                              bufsiz);
}

/// Target renameat() handler.
template <class OS>
SyscallReturn
renameatFunc(SyscallDesc *desc, ThreadContext *tc, int olddirfd,
             VPtr<> oldpath, int newdirfd, VPtr<> newpath)
{
    SETranslatingPortProxy proxy(tc);
    std::string old_name;
    if (!proxy.tryReadString(old_name, oldpath))
        return -EFAULT;

    std::string new_name;
    if (!proxy.tryReadString(new_name, newpath))
        return -EFAULT;

    // Modifying old_name from the directory descriptor
    if (auto res = atSyscallPath<OS>(tc, olddirfd, old_name);
        !res.successful()) {
        return res;
    }

    // Modifying new_name from the directory descriptor
    if (auto res = atSyscallPath<OS>(tc, newdirfd, new_name);
        !res.successful()) {
        return res;
    }

    return renameImpl(desc, tc, old_name, new_name);
}

/// Target fchownat() handler
template <class OS>
SyscallReturn
fchownatFunc(SyscallDesc *desc, ThreadContext *tc, int dirfd, VPtr<> pathname,
             uint32_t owner, uint32_t group, int flags)
{
    std::string path;
    if (!SETranslatingPortProxy(tc).tryReadString(path, pathname))
        return -EFAULT;

    // Modifying path from the directory descriptor
    if (auto res = atSyscallPath<OS>(tc, dirfd, path); !res.successful()) {
        return res;
    }

    return chownImpl(desc, tc, path, owner, group);
}

/// Target mkdirat() handler
template <class OS>
SyscallReturn
mkdiratFunc(SyscallDesc *desc, ThreadContext *tc, int dirfd, VPtr<> pathname,
            mode_t mode)
{
    std::string path;
    if (!SETranslatingPortProxy(tc).tryReadString(path, pathname))
        return -EFAULT;

    // Modifying path from the directory descriptor
    if (auto res = atSyscallPath<OS>(tc, dirfd, path); !res.successful()) {
        return res;
    }

    return mkdirImpl(desc, tc, path, mode);
}

/// Target mknodat() handler
template <class OS>
SyscallReturn
mknodatFunc(SyscallDesc *desc, ThreadContext *tc, int dirfd, VPtr<> pathname,
            mode_t mode, dev_t dev)
{
    std::string path;
    if (!SETranslatingPortProxy(tc).tryReadString(path, pathname))
        return -EFAULT;

    // Modifying path from the directory descriptor
    if (auto res = atSyscallPath<OS>(tc, dirfd, path); !res.successful()) {
        return res;
    }

    return mknodImpl(desc, tc, path, mode, dev);
}

/// Target sysinfo() handler.
template <class OS>
SyscallReturn
sysinfoFunc(SyscallDesc *desc, ThreadContext *tc,
            VPtr<typename OS::tgt_sysinfo> sysinfo)
{
    auto process = tc->getProcessPtr();

    sysinfo->uptime = seconds_since_epoch;
    sysinfo->totalram = process->system->memSize();
    sysinfo->mem_unit = 1;

    return 0;
}

/// Target chmod() handler.
template <class OS>
SyscallReturn
fchmodatFunc(SyscallDesc *desc, ThreadContext *tc, int dirfd, VPtr<> pathname,
             mode_t mode)
{
    std::string path;
    if (!SETranslatingPortProxy(tc).tryReadString(path, pathname))
        return -EFAULT;

    // Modifying path from the directory descriptor
    if (auto res = atSyscallPath<OS>(tc, dirfd, path); !res.successful()) {
        return res;
    }

    mode_t hostMode = 0;

    // XXX translate mode flags via OS::something???
    hostMode = mode;

    auto process = tc->getProcessPtr();
    // Adjust path for cwd and redirection
    path = process->checkPathRedirect(path);

    // do the chmod
    int result = chmod(path.c_str(), hostMode);
    if (result < 0)
        return -errno;

    return 0;
}

/// Target chmod() handler.
template <class OS>
SyscallReturn
chmodFunc(SyscallDesc *desc, ThreadContext *tc, VPtr<> pathname, mode_t mode)
{
    return fchmodatFunc<OS>(desc, tc, OS::TGT_AT_FDCWD, pathname, mode);
}

template <class OS>
SyscallReturn
pollFunc(SyscallDesc *desc, ThreadContext *tc, VPtr<> fdsPtr, int nfds,
         int tmout)
{
    auto p = tc->getProcessPtr();

    BufferArg fdsBuf(fdsPtr, sizeof(struct pollfd) * nfds);
    fdsBuf.copyIn(SETranslatingPortProxy(tc));

    /**
     * Record the target file descriptors in a local variable. We need to
     * replace them with host file descriptors but we need a temporary copy
     * for later. Afterwards, replace each target file descriptor in the
     * poll_fd array with its host_fd.
     */
    int temp_tgt_fds[nfds];
    for (int index = 0; index < nfds; index++) {
        temp_tgt_fds[index] = ((struct pollfd *)fdsBuf.bufferPtr())[index].fd;
        auto tgt_fd = temp_tgt_fds[index];
        auto hbfdp = std::dynamic_pointer_cast<HBFDEntry>((*p->fds)[tgt_fd]);
        if (!hbfdp)
            return -EBADF;
        auto host_fd = hbfdp->getSimFD();
        ((struct pollfd *)fdsBuf.bufferPtr())[index].fd = host_fd;
    }

    /**
     * We cannot allow an infinite poll to occur or it will inevitably cause
     * a deadlock in the gem5 simulator with clone. We must pass in tmout with
     * a non-negative value, however it also makes no sense to poll on the
     * underlying host for any other time than tmout a zero timeout.
     */
    int status;
    if (tmout < 0) {
        status = poll((struct pollfd *)fdsBuf.bufferPtr(), nfds, 0);
        if (status == 0) {
            /**
             * If blocking indefinitely, check the signal list to see if a
             * signal would break the poll out of the retry cycle and try
             * to return the signal interrupt instead.
             */
            System *sysh = tc->getSystemPtr();
            std::list<BasicSignal>::iterator it;
            for (it = sysh->signalList.begin(); it != sysh->signalList.end();
                 it++)
                if (it->receiver == p)
                    return -EINTR;
            return SyscallReturn::retry();
        }
    } else
        status = poll((struct pollfd *)fdsBuf.bufferPtr(), nfds, 0);

    if (status == -1)
        return -errno;

    /**
     * Replace each host_fd in the returned poll_fd array with its original
     * target file descriptor.
     */
    for (int index = 0; index < nfds; index++) {
        auto tgt_fd = temp_tgt_fds[index];
        ((struct pollfd *)fdsBuf.bufferPtr())[index].fd = tgt_fd;
    }

    /**
     * Copy out the pollfd struct because the host may have updated fields
     * in the structure.
     */
    fdsBuf.copyOut(SETranslatingPortProxy(tc));

    return status;
}

/// Target fchmod() handler.
template <class OS>
SyscallReturn
fchmodFunc(SyscallDesc *desc, ThreadContext *tc, int tgt_fd, uint32_t mode)
{
    auto p = tc->getProcessPtr();

    auto ffdp = std::dynamic_pointer_cast<FileFDEntry>((*p->fds)[tgt_fd]);
    if (!ffdp)
        return -EBADF;
    int sim_fd = ffdp->getSimFD();

    mode_t hostMode = mode;

    int result = fchmod(sim_fd, hostMode);

    return (result < 0) ? -errno : 0;
}

/// Target mremap() handler.
template <class OS>
SyscallReturn
mremapFunc(SyscallDesc *desc, ThreadContext *tc, VPtr<> start,
           uint64_t old_length, uint64_t new_length, uint64_t flags,
           guest_abi::VarArgs<uint64_t> varargs)
{
    auto p = tc->getProcessPtr();
    Addr page_bytes = p->pTable->pageSize();
    uint64_t provided_address = 0;
    bool use_provided_address = flags & OS::TGT_MREMAP_FIXED;

    if (use_provided_address)
        provided_address = varargs.get<uint64_t>();

    if ((start % page_bytes != 0) || (provided_address % page_bytes != 0)) {
        warn("mremap failing: arguments not page aligned");
        return -EINVAL;
    }

    new_length = roundUp(new_length, page_bytes);

    if (new_length > old_length) {
        Addr mmap_end = p->memState->getMmapEnd();

        if ((start + old_length) == mmap_end &&
            (!use_provided_address || provided_address == start)) {
            // This case cannot occur when growing downward, as
            // start is greater than or equal to mmap_end.
            uint64_t diff = new_length - old_length;
            p->memState->mapRegion(mmap_end, diff, "remapped");
            p->memState->setMmapEnd(mmap_end + diff);
            return (Addr)start;
        } else {
            if (!use_provided_address && !(flags & OS::TGT_MREMAP_MAYMOVE)) {
                warn("can't remap here and MREMAP_MAYMOVE flag not set\n");
                return -ENOMEM;
            } else {
                uint64_t new_start = provided_address;
                if (!use_provided_address) {
                    new_start =
                        p->mmapGrowsDown() ? mmap_end - new_length : mmap_end;
                    mmap_end =
                        p->mmapGrowsDown() ? new_start : mmap_end + new_length;
                    p->memState->setMmapEnd(mmap_end);
                }

                warn("mremapping to new vaddr %08p-%08p, adding %d\n",
                     new_start, new_start + new_length,
                     new_length - old_length);

                // add on the remaining unallocated pages
                p->allocateMem(new_start + old_length, new_length - old_length,
                               use_provided_address /* clobber */);

                if (use_provided_address &&
                    ((new_start + new_length > p->memState->getMmapEnd() &&
                      !p->mmapGrowsDown()) ||
                     (new_start < p->memState->getMmapEnd() &&
                      p->mmapGrowsDown()))) {
                    // something fishy going on here, at least notify the user
                    // @todo: increase mmap_end?
                    warn("mmap region limit exceeded with MREMAP_FIXED\n");
                }

                warn("returning %08p as start\n", new_start);
                p->memState->remapRegion(start, new_start, old_length);
                return new_start;
            }
        }
    } else {
        // Shrink a region
        if (use_provided_address && provided_address != start)
            p->memState->remapRegion(start, provided_address, new_length);
        if (new_length != old_length)
            p->memState->unmapRegion(start + new_length,
                                     old_length - new_length);
        return use_provided_address ? provided_address : (Addr)start;
    }
}

/// Target stat() handler.
template <class OS>
SyscallReturn
statFunc(SyscallDesc *desc, ThreadContext *tc, VPtr<> pathname,
         VPtr<typename OS::tgt_stat> tgt_stat)
{
    std::string path;
    auto process = tc->getProcessPtr();

    if (!SETranslatingPortProxy(tc).tryReadString(path, pathname))
        return -EFAULT;

    // Adjust path for cwd and redirection
    path = process->checkPathRedirect(path);

    struct stat hostBuf;
    int result = stat(path.c_str(), &hostBuf);

    if (result < 0)
        return -errno;

    copyOutStatBuf<OS>(tgt_stat, &hostBuf);

    return 0;
}

/// Target newfstatat() handler.
template <class OS>
SyscallReturn
newfstatatFunc(SyscallDesc *desc, ThreadContext *tc, int dirfd,
               VPtr<> pathname, VPtr<typename OS::tgt_stat64> tgt_stat,
               int flags)
{
    std::string path;

    if (!SETranslatingPortProxy(tc).tryReadString(path, pathname))
        return -EFAULT;

    if (path.empty() && !(flags & OS::TGT_AT_EMPTY_PATH))
        return -ENOENT;
    flags = flags & ~OS::TGT_AT_EMPTY_PATH;

    warn_if(flags != 0, "newfstatat: Flag bits %#x not supported.", flags);

    // Modifying path from the directory descriptor
    if (auto res = atSyscallPath<OS>(tc, dirfd, path); !res.successful()) {
        return res;
    }

    auto p = tc->getProcessPtr();

    // Adjust path for cwd and redirection
    path = p->checkPathRedirect(path);

    struct stat host_buf;
    int result = stat(path.c_str(), &host_buf);

    if (result < 0)
        return -errno;

    copyOutStat64Buf<OS>(tgt_stat, &host_buf);

    return 0;
}

/// Target fstatat64() handler.
template <class OS>
SyscallReturn
fstatat64Func(SyscallDesc *desc, ThreadContext *tc, int dirfd, VPtr<> pathname,
              VPtr<typename OS::tgt_stat64> tgt_stat)
{
    std::string path;
    if (!SETranslatingPortProxy(tc).tryReadString(path, pathname))
        return -EFAULT;

    // Modifying path from the directory descriptor
    if (auto res = atSyscallPath<OS>(tc, dirfd, path); !res.successful()) {
        return res;
    }

    auto p = tc->getProcessPtr();

    // Adjust path for cwd and redirection
    path = p->checkPathRedirect(path);

#if NO_STAT64
    struct stat hostBuf;
    int result = stat(path.c_str(), &hostBuf);
#else
    struct stat64 hostBuf;
    int result = stat64(path.c_str(), &hostBuf);
#endif

    if (result < 0)
        return -errno;

    copyOutStat64Buf<OS>(tgt_stat, &hostBuf);

    return 0;
}

/// Target stat64() handler.
template <class OS>
SyscallReturn
stat64Func(SyscallDesc *desc, ThreadContext *tc, VPtr<> pathname,
           VPtr<typename OS::tgt_stat64> tgt_stat)
{
    return fstatat64Func<OS>(desc, tc, OS::TGT_AT_FDCWD, pathname, tgt_stat);
}

/// Target statx() handler.
template <class OS>
SyscallReturn
statxFunc(SyscallDesc *desc, ThreadContext *tc, int dirfd, VPtr<> pathname,
          int flags, unsigned int mask, VPtr<typename OS::tgt_statx> tgt_statx)
{
    std::string path;

    if (!SETranslatingPortProxy(tc).tryReadString(path, pathname))
        return -EFAULT;

    if (path.empty() && !(flags & OS::TGT_AT_EMPTY_PATH))
        return -ENOENT;
    flags = flags & ~OS::TGT_AT_EMPTY_PATH;

    warn_if(flags != 0, "statx: Flag bits %#x not supported.", flags);

    // Modifying path from the directory descriptor
    if (auto res = atSyscallPath<OS>(tc, dirfd, path); !res.successful()) {
        return res;
    }

    auto p = tc->getProcessPtr();

    // Adjust path for cwd and redirection
    path = p->checkPathRedirect(path);

    struct stat host_buf;
    int result = stat(path.c_str(), &host_buf);

    if (result < 0)
        return -errno;

    copyOutStatxBuf<OS>(tgt_statx, &host_buf);

    return 0;
}

/// Target fstat64() handler.
template <class OS>
SyscallReturn
fstat64Func(SyscallDesc *desc, ThreadContext *tc, int tgt_fd,
            VPtr<typename OS::tgt_stat64> tgt_stat)
{
    auto p = tc->getProcessPtr();

    auto ffdp = std::dynamic_pointer_cast<HBFDEntry>((*p->fds)[tgt_fd]);
    if (!ffdp)
        return -EBADF;
    int sim_fd = ffdp->getSimFD();

#if NO_STAT64
    struct stat hostBuf;
    int result = fstat(sim_fd, &hostBuf);
#else
    struct stat64 hostBuf;
    int result = fstat64(sim_fd, &hostBuf);
#endif

    if (result < 0)
        return -errno;

    copyOutStat64Buf<OS>(tgt_stat, &hostBuf, (sim_fd == 1));

    return 0;
}

/// Target lstat() handler.
template <class OS>
SyscallReturn
lstatFunc(SyscallDesc *desc, ThreadContext *tc, VPtr<> pathname,
          VPtr<typename OS::tgt_stat> tgt_stat)
{
    std::string path;
    auto process = tc->getProcessPtr();

    if (!SETranslatingPortProxy(tc).tryReadString(path, pathname))
        return -EFAULT;

    // Adjust path for cwd and redirection
    path = process->checkPathRedirect(path);

    struct stat hostBuf;
    int result = lstat(path.c_str(), &hostBuf);

    if (result < 0)
        return -errno;

    copyOutStatBuf<OS>(tgt_stat, &hostBuf);

    return 0;
}

/// Target lstat64() handler.
template <class OS>
SyscallReturn
lstat64Func(SyscallDesc *desc, ThreadContext *tc, VPtr<> pathname,
            VPtr<typename OS::tgt_stat64> tgt_stat)
{
    std::string path;
    auto process = tc->getProcessPtr();

    if (!SETranslatingPortProxy(tc).tryReadString(path, pathname))
        return -EFAULT;

    // Adjust path for cwd and redirection
    path = process->checkPathRedirect(path);

#if NO_STAT64
    struct stat hostBuf;
    int result = lstat(path.c_str(), &hostBuf);
#else
    struct stat64 hostBuf;
    int result = lstat64(path.c_str(), &hostBuf);
#endif

    if (result < 0)
        return -errno;

    copyOutStat64Buf<OS>(tgt_stat, &hostBuf);

    return 0;
}

/// Target fstat() handler.
template <class OS>
SyscallReturn
fstatFunc(SyscallDesc *desc, ThreadContext *tc, int tgt_fd,
          VPtr<typename OS::tgt_stat> tgt_stat)
{
    auto p = tc->getProcessPtr();

    DPRINTF_SYSCALL(Verbose, "fstat(%d, ...)\n", tgt_fd);

    auto ffdp = std::dynamic_pointer_cast<FileFDEntry>((*p->fds)[tgt_fd]);
    if (!ffdp)
        return -EBADF;
    int sim_fd = ffdp->getSimFD();

    struct stat hostBuf;
    int result = fstat(sim_fd, &hostBuf);

    if (result < 0)
        return -errno;

    copyOutStatBuf<OS>(tgt_stat, &hostBuf, (sim_fd == 1));

    return 0;
}

/// Target statfs() handler.
template <class OS>
SyscallReturn
statfsFunc(SyscallDesc *desc, ThreadContext *tc, VPtr<> pathname,
           VPtr<typename OS::tgt_statfs> tgt_stat)
{
#if defined(__linux__)
    std::string path;
    auto process = tc->getProcessPtr();

    if (!SETranslatingPortProxy(tc).tryReadString(path, pathname))
        return -EFAULT;

    // Adjust path for cwd and redirection
    path = process->checkPathRedirect(path);

    struct statfs hostBuf;
    int result = statfs(path.c_str(), &hostBuf);

    if (result < 0)
        return -errno;

    copyOutStatfsBuf<OS>(tgt_stat, &hostBuf);
    return 0;
#else
    warnUnsupportedOS("statfs");
    return -1;
#endif
}

template <class OS>
SyscallReturn
doClone(SyscallDesc *desc, ThreadContext *tc, RegVal flags, RegVal newStack,
        VPtr<> ptidPtr, VPtr<> ctidPtr, VPtr<> tlsPtr)
{
    DPRINTF(SyscallVerbose,
            "Doing clone. pid: %#llx, ctid: %#llx, tls: %#llx"
            " flags: %#llx, stack: %#llx\n",
            ptidPtr.addr(), ctidPtr.addr(), tlsPtr.addr(), flags, newStack);
    auto p = tc->getProcessPtr();

    if (((flags & OS::TGT_CLONE_SIGHAND) && !(flags & OS::TGT_CLONE_VM)) ||
        ((flags & OS::TGT_CLONE_THREAD) && !(flags & OS::TGT_CLONE_SIGHAND)) ||
        ((flags & OS::TGT_CLONE_FS) && (flags & OS::TGT_CLONE_NEWNS)) ||
        ((flags & OS::TGT_CLONE_NEWIPC) && (flags & OS::TGT_CLONE_SYSVSEM)) ||
        ((flags & OS::TGT_CLONE_NEWPID) && (flags & OS::TGT_CLONE_THREAD)) ||
        ((flags & OS::TGT_CLONE_VM) && !(newStack)))
        return -EINVAL;

    ThreadContext *ctc;
    if (!(ctc = tc->getSystemPtr()->threads.findFree())) {
        DPRINTF_SYSCALL(Verbose,
                        "clone: no spare thread context in system"
                        "[cpu %d, thread %d]",
                        tc->cpuId(), tc->threadId());
        return -EAGAIN;
    }

    /**
     * Note that ProcessParams is generated by swig and there are no other
     * examples of how to create anything but this default constructor. The
     * fields are manually initialized instead of passing parameters to the
     * constructor.
     */
    ProcessParams *pp = new ProcessParams();
    pp->executable.assign(*(new std::string(p->progName())));
    pp->cmd.push_back(*(new std::string(p->progName())));
    pp->system = p->system;
    pp->cwd.assign(p->tgtCwd);
    pp->input.assign("stdin");
    pp->output.assign("stdout");
    pp->errout.assign("stderr");
    pp->uid = p->uid();
    pp->euid = p->euid();
    pp->gid = p->gid();
    pp->egid = p->egid();
    pp->release = p->release;

    /* Find the first free PID that's less than the maximum */
    std::set<int> const &pids = p->system->PIDs;
    int temp_pid = *pids.begin();
    do {
        temp_pid++;
    } while (pids.find(temp_pid) != pids.end());
    if (temp_pid >= System::maxPID)
        fatal("temp_pid is too large: %d", temp_pid);

    pp->pid = temp_pid;
    pp->ppid = (flags & OS::TGT_CLONE_THREAD) ? p->ppid() : p->pid();
    pp->useArchPT = p->useArchPT;
    pp->kvmInSE = p->kvmInSE;
    Process *cp = pp->create();
    // TODO: there is no way to know when the Process SimObject is done with
    // the params pointer. Both the params pointer (pp) and the process
    // pointer (cp) are normally managed in python and are never cleaned up.

    Process *owner = ctc->getProcessPtr();
    ctc->setProcessPtr(cp);
    cp->assignThreadContext(ctc->contextId());
    owner->revokeThreadContext(ctc->contextId());

    if (flags & OS::TGT_CLONE_PARENT_SETTID) {
        BufferArg ptidBuf(ptidPtr, sizeof(long));
        long *ptid = (long *)ptidBuf.bufferPtr();
        *ptid = cp->pid();
        ptidBuf.copyOut(SETranslatingPortProxy(tc));
    }

    if (flags & OS::TGT_CLONE_THREAD) {
        cp->pTable->initState();
        cp->pTable->shared = true;
        cp->useForClone = true;
    }

    ctc->setUseForClone(true);
    cp->initState();
    p->clone(tc, ctc, cp, flags);

    if (flags & OS::TGT_CLONE_THREAD) {
        delete cp->sigchld;
        cp->sigchld = p->sigchld;
    } else if (flags & OS::TGT_SIGCHLD) {
        *cp->sigchld = true;
    }

    if (flags & OS::TGT_CLONE_CHILD_SETTID) {
        BufferArg ctidBuf(ctidPtr, sizeof(long));
        long *ctid = (long *)ctidBuf.bufferPtr();
        *ctid = cp->pid();
        ctidBuf.copyOut(SETranslatingPortProxy(ctc));
    }

    if (flags & OS::TGT_CLONE_CHILD_CLEARTID)
        cp->childClearTID = (uint64_t)ctidPtr;

    ctc->clearArchRegs();

    OS::archClone(flags, p, cp, tc, ctc, newStack, tlsPtr);

    desc->returnInto(ctc, 0);

    ctc->activate();

    if (flags & OS::TGT_CLONE_VFORK) {
        tc->suspend();
    }

    return cp->pid();
}

template <class OS>
SyscallReturn
clone3Func(SyscallDesc *desc, ThreadContext *tc,
           VPtr<typename OS::tgt_clone_args> cl_args, RegVal size)
{
    VPtr<uint64_t> ptidPtr((Addr)cl_args->parent_tid, tc);
    VPtr<uint64_t> ctidPtr((Addr)cl_args->child_tid, tc);
    VPtr<uint64_t> tlsPtr((Addr)cl_args->tls, tc);
    // Clone3 gives the stack as the *lowest* address, but clone/__clone2
    // expects the stack parameter to be the actual stack pointer
    uint64_t new_stack = cl_args->stack + cl_args->stack_size;
    uint64_t flags = cl_args->flags;

    return doClone<OS>(desc, tc, flags, new_stack, ptidPtr, ctidPtr, tlsPtr);
}

template <class OS>
SyscallReturn
cloneFunc(SyscallDesc *desc, ThreadContext *tc, RegVal flags, RegVal newStack,
          VPtr<> ptidPtr, VPtr<> ctidPtr, VPtr<> tlsPtr)
{
    return doClone<OS>(desc, tc, flags, newStack, ptidPtr, ctidPtr, tlsPtr);
}

template <class OS>
SyscallReturn
cloneBackwardsFunc(SyscallDesc *desc, ThreadContext *tc, RegVal flags,
                   RegVal newStack, VPtr<> ptidPtr, VPtr<> tlsPtr,
                   VPtr<> ctidPtr)
{
    return cloneFunc<OS>(desc, tc, flags, newStack, ptidPtr, ctidPtr, tlsPtr);
}

/// Target fstatfs() handler.
template <class OS>
SyscallReturn
fstatfsFunc(SyscallDesc *desc, ThreadContext *tc, int tgt_fd,
            VPtr<typename OS::tgt_statfs> tgt_stat)
{
    auto p = tc->getProcessPtr();

    auto ffdp = std::dynamic_pointer_cast<FileFDEntry>((*p->fds)[tgt_fd]);
    if (!ffdp)
        return -EBADF;
    int sim_fd = ffdp->getSimFD();

    struct statfs hostBuf;
    int result = fstatfs(sim_fd, &hostBuf);

    if (result < 0)
        return -errno;

    copyOutStatfsBuf<OS>(tgt_stat, &hostBuf);

    return 0;
}

/// Target readv() handler.
template <class OS>
SyscallReturn
readvFunc(SyscallDesc *desc, ThreadContext *tc, int tgt_fd, uint64_t tiov_base,
          typename OS::size_t count)
{
    auto p = tc->getProcessPtr();

    auto ffdp = std::dynamic_pointer_cast<FileFDEntry>((*p->fds)[tgt_fd]);
    if (!ffdp)
        return -EBADF;
    int sim_fd = ffdp->getSimFD();

    SETranslatingPortProxy prox(tc);
    typename OS::tgt_iovec tiov[count];
    struct iovec hiov[count];
    for (typename OS::size_t i = 0; i < count; ++i) {
        prox.readBlob(tiov_base + (i * sizeof(typename OS::tgt_iovec)),
                      &tiov[i], sizeof(typename OS::tgt_iovec));
        hiov[i].iov_len = gtoh(tiov[i].iov_len, OS::byteOrder);
        hiov[i].iov_base = new char[hiov[i].iov_len];
    }

    int result = readv(sim_fd, hiov, count);
    int local_errno = errno;

    for (typename OS::size_t i = 0; i < count; ++i) {
        if (result != -1) {
            prox.writeBlob(htog(tiov[i].iov_base, OS::byteOrder),
                           hiov[i].iov_base, hiov[i].iov_len);
        }
        delete[](char *) hiov[i].iov_base;
    }

    return (result == -1) ? -local_errno : result;
}

/// Target writev() handler.
template <class OS>
SyscallReturn
writevFunc(SyscallDesc *desc, ThreadContext *tc, int tgt_fd,
           uint64_t tiov_base, typename OS::size_t count)
{
    auto p = tc->getProcessPtr();

    auto hbfdp = std::dynamic_pointer_cast<HBFDEntry>((*p->fds)[tgt_fd]);
    if (!hbfdp)
        return -EBADF;
    int sim_fd = hbfdp->getSimFD();

    SETranslatingPortProxy prox(tc);
    struct iovec hiov[count];
    for (typename OS::size_t i = 0; i < count; ++i) {
        typename OS::tgt_iovec tiov;

        prox.readBlob(tiov_base + i * sizeof(typename OS::tgt_iovec), &tiov,
                      sizeof(typename OS::tgt_iovec));
        hiov[i].iov_len = gtoh(tiov.iov_len, OS::byteOrder);
        hiov[i].iov_base = new char[hiov[i].iov_len];
        prox.readBlob(gtoh(tiov.iov_base, OS::byteOrder), hiov[i].iov_base,
                      hiov[i].iov_len);
    }

    int result = writev(sim_fd, hiov, count);

    for (typename OS::size_t i = 0; i < count; ++i)
        delete[](char *) hiov[i].iov_base;

    return (result == -1) ? -errno : result;
}

/// Target mmap() handler.
template <class OS>
SyscallReturn
mmapFunc(SyscallDesc *desc, ThreadContext *tc, VPtr<> start,
         typename OS::size_t length, int prot, int tgt_flags, int tgt_fd,
         typename OS::off_t offset)
{
    auto p = tc->getProcessPtr();
    Addr page_bytes = p->pTable->pageSize();

    if (start & (page_bytes - 1) || offset & (page_bytes - 1) ||
        (tgt_flags & OS::TGT_MAP_PRIVATE && tgt_flags & OS::TGT_MAP_SHARED) ||
        (!(tgt_flags & OS::TGT_MAP_PRIVATE) &&
         !(tgt_flags & OS::TGT_MAP_SHARED)) ||
        !length) {
        return -EINVAL;
    }

    if ((prot & PROT_WRITE) && (tgt_flags & OS::TGT_MAP_SHARED)) {
        // With shared mmaps, there are two cases to consider:
        // 1) anonymous: writes should modify the mapping and this should be
        // visible to observers who share the mapping. Currently, it's
        // difficult to update the shared mapping because there's no
        // structure which maintains information about the which virtual
        // memory areas are shared. If that structure existed, it would be
        // possible to make the translations point to the same frames.
        // 2) file-backed: writes should modify the mapping and the file
        // which is backed by the mapping. The shared mapping problem is the
        // same as what was mentioned about the anonymous mappings. For
        // file-backed mappings, the writes to the file are difficult
        // because it requires syncing what the mapping holds with the file
        // that resides on the host system. So, any write on a real system
        // would cause the change to be propagated to the file mapping at
        // some point in the future (the inode is tracked along with the
        // mapping). This isn't guaranteed to always happen, but it usually
        // works well enough. The guarantee is provided by the msync system
        // call. We could force the change through with shared mappings with
        // a call to msync, but that again would require more information
        // than we currently maintain.
        warn_once("mmap: writing to shared mmap region is currently "
                  "unsupported. The write succeeds on the target, but it "
                  "will not be propagated to the host or shared mappings");
    }

    length = roundUp(length, page_bytes);

    int sim_fd = -1;
    if (!(tgt_flags & OS::TGT_MAP_ANONYMOUS)) {
        std::shared_ptr<FDEntry> fdep = (*p->fds)[tgt_fd];

        auto dfdp = std::dynamic_pointer_cast<DeviceFDEntry>(fdep);
        if (dfdp) {
            EmulatedDriver *emul_driver = dfdp->getDriver();
            return emul_driver->mmap(tc, start, length, prot, tgt_flags,
                                     tgt_fd, offset);
        }

        auto ffdp = std::dynamic_pointer_cast<FileFDEntry>(fdep);
        if (!ffdp)
            return -EBADF;
        sim_fd = ffdp->getSimFD();

        /**
         * Maintain the symbol table for dynamic executables.
         * The loader will call mmap to map the images into its address
         * space and we intercept that here. We can verify that we are
         * executing inside the loader by checking the program counter value.
         * XXX: with multiprogrammed workloads or multi-node configurations,
         * this will not work since there is a single global symbol table.
         */
        if (p->interpImage.contains(tc->pcState().instAddr())) {
            std::shared_ptr<FDEntry> fdep = (*p->fds)[tgt_fd];
            auto ffdp = std::dynamic_pointer_cast<FileFDEntry>(fdep);
            auto *lib = loader::createObjectFile(
                p->checkPathRedirect(ffdp->getFileName()));
            DPRINTF_SYSCALL(Verbose, "Loading symbols from %s\n",
                            ffdp->getFileName());

            if (lib) {
                Addr offset = lib->buildImage().minAddr() + start;
                loader::debugSymbolTable.insert(*lib->symtab().offset(offset));
            }
        }
    }

    /**
     * Not TGT_MAP_FIXED means we can start wherever we want.
     */
    if (!(tgt_flags & OS::TGT_MAP_FIXED)) {
        /**
         * If the application provides us with a hint, we should make some
         * small amount of effort to accomodate it.  Basically, we check if
         * every single VA within the requested range is unused.  If it is,
         * we give the application the range.  If not, we fall back to
         * extending the global mmap region.
         */
        if (!(start && p->memState->isUnmapped(start, length))) {
            /**
             * Extend global mmap region to give us some room for the app.
             */
            start = p->memState->extendMmap(length);
        }
    }

    DPRINTF_SYSCALL(Verbose, " mmap range is 0x%x - 0x%x\n", start,
                    start + length - 1);

    /**
     * We only allow mappings to overwrite existing mappings if
     * TGT_MAP_FIXED is set. Otherwise it shouldn't be a problem
     * because we ignore the start hint if TGT_MAP_FIXED is not set.
     */
    if (tgt_flags & OS::TGT_MAP_FIXED) {
        /**
         * We might already have some old VMAs mapped to this region, so
         * make sure to clear em out!
         */
        p->memState->unmapRegion(start, length);
    }

    /**
     * Figure out a human-readable name for the mapping.
     */
    std::string region_name;
    if (tgt_flags & OS::TGT_MAP_ANONYMOUS) {
        region_name = "anon";
    } else {
        std::shared_ptr<FDEntry> fdep = (*p->fds)[tgt_fd];
        auto ffdp = std::dynamic_pointer_cast<FileFDEntry>(fdep);
        region_name = ffdp->getFileName();
    }

    /**
     * Setup the correct VMA for this region.  The physical pages will be
     * mapped lazily.
     */
    p->memState->mapRegion(start, length, region_name, sim_fd, offset);

    return (Addr)start;
}

template <class OS>
SyscallReturn
pread64Func(SyscallDesc *desc, ThreadContext *tc, int tgt_fd, VPtr<> bufPtr,
            int nbytes, int offset)
{
    auto p = tc->getProcessPtr();

    auto ffdp = std::dynamic_pointer_cast<FileFDEntry>((*p->fds)[tgt_fd]);
    if (!ffdp)
        return -EBADF;
    int sim_fd = ffdp->getSimFD();

    BufferArg bufArg(bufPtr, nbytes);

    int bytes_read = pread(sim_fd, bufArg.bufferPtr(), nbytes, offset);

    bufArg.copyOut(SETranslatingPortProxy(tc));

    return (bytes_read == -1) ? -errno : bytes_read;
}

template <class OS>
SyscallReturn
pwrite64Func(SyscallDesc *desc, ThreadContext *tc, int tgt_fd, VPtr<> bufPtr,
             int nbytes, int offset)
{
    auto p = tc->getProcessPtr();

    auto ffdp = std::dynamic_pointer_cast<FileFDEntry>((*p->fds)[tgt_fd]);
    if (!ffdp)
        return -EBADF;
    int sim_fd = ffdp->getSimFD();

    BufferArg bufArg(bufPtr, nbytes);
    bufArg.copyIn(SETranslatingPortProxy(tc));

    int bytes_written = pwrite(sim_fd, bufArg.bufferPtr(), nbytes, offset);

    return (bytes_written == -1) ? -errno : bytes_written;
}

/// Target mmap2() handler.
template <class OS>
SyscallReturn
mmap2Func(SyscallDesc *desc, ThreadContext *tc, VPtr<> start,
          typename OS::size_t length, int prot, int tgt_flags, int tgt_fd,
          typename OS::off_t offset)
{
    auto page_size = tc->getProcessPtr()->pTable->pageSize();
    return mmapFunc<OS>(desc, tc, start, length, prot, tgt_flags, tgt_fd,
                        offset * page_size);
}

/// Target getrlimit() handler.
template <class OS>
SyscallReturn
getrlimitFunc(SyscallDesc *desc, ThreadContext *tc, unsigned resource,
              VPtr<typename OS::rlimit> rlp)
{
    const ByteOrder bo = OS::byteOrder;
    switch (resource) {
    case OS::TGT_RLIMIT_STACK:
        // max stack size in bytes: make up a number (8MiB for now)
        rlp->rlim_cur = rlp->rlim_max = 8 * 1024 * 1024;
        rlp->rlim_cur = htog(rlp->rlim_cur, bo);
        rlp->rlim_max = htog(rlp->rlim_max, bo);
        break;

    case OS::TGT_RLIMIT_DATA:
        // max data segment size in bytes: make up a number
        rlp->rlim_cur = rlp->rlim_max = 256 * 1024 * 1024;
        rlp->rlim_cur = htog(rlp->rlim_cur, bo);
        rlp->rlim_max = htog(rlp->rlim_max, bo);
        break;

    case OS::TGT_RLIMIT_NPROC:
        rlp->rlim_cur = rlp->rlim_max = tc->getSystemPtr()->threads.size();
        rlp->rlim_cur = htog(rlp->rlim_cur, bo);
        rlp->rlim_max = htog(rlp->rlim_max, bo);
        break;

    default:
        warn("getrlimit: unimplemented resource %d", resource);
        return -EINVAL;
        break;
    }

    return 0;
}

template <class OS>
SyscallReturn
prlimitFunc(SyscallDesc *desc, ThreadContext *tc, int pid, int resource,
            VPtr<> n, VPtr<typename OS::rlimit> rlp)
{
    if (pid != 0) {
        warn("prlimit: ignoring rlimits for nonzero pid");
        return -EPERM;
    }
    if (n)
        warn("prlimit: ignoring new rlimit");
    if (rlp) {
        const ByteOrder bo = OS::byteOrder;
        switch (resource) {
        case OS::TGT_RLIMIT_STACK:
            // max stack size in bytes: make up a number (8MiB for now)
            rlp->rlim_cur = rlp->rlim_max = 8 * 1024 * 1024;
            rlp->rlim_cur = htog(rlp->rlim_cur, bo);
            rlp->rlim_max = htog(rlp->rlim_max, bo);
            break;
        case OS::TGT_RLIMIT_DATA:
            // max data segment size in bytes: make up a number
            rlp->rlim_cur = rlp->rlim_max = 256 * 1024 * 1024;
            rlp->rlim_cur = htog(rlp->rlim_cur, bo);
            rlp->rlim_max = htog(rlp->rlim_max, bo);
            break;
        default:
            warn("prlimit: unimplemented resource %d", resource);
            return -EINVAL;
            break;
        }
    }
    return 0;
}

/// Target clock_gettime() function.
template <class OS>
SyscallReturn
clock_gettimeFunc(SyscallDesc *desc, ThreadContext *tc, int clk_id,
                  VPtr<typename OS::timespec> tp)
{
    getElapsedTimeNano(tp->tv_sec, tp->tv_nsec);
    tp->tv_sec += seconds_since_epoch;
    tp->tv_sec = htog(tp->tv_sec, OS::byteOrder);
    tp->tv_nsec = htog(tp->tv_nsec, OS::byteOrder);

    return 0;
}

/// Target clock_getres() function.
template <class OS>
SyscallReturn
clock_getresFunc(SyscallDesc *desc, ThreadContext *tc, int clk_id,
                 VPtr<typename OS::timespec> tp)
{
    // Set resolution at ns, which is what clock_gettime() returns
    tp->tv_sec = 0;
    tp->tv_nsec = 1;

    return 0;
}

/// Target gettimeofday() handler.
template <class OS>
SyscallReturn
gettimeofdayFunc(SyscallDesc *desc, ThreadContext *tc,
                 VPtr<typename OS::timeval> tp, VPtr<> tz_ptr)
{
    getElapsedTimeMicro(tp->tv_sec, tp->tv_usec);
    tp->tv_sec += seconds_since_epoch;
    tp->tv_sec = htog(tp->tv_sec, OS::byteOrder);
    tp->tv_usec = htog(tp->tv_usec, OS::byteOrder);

    return 0;
}

/// Target futimesat() handler.
template <class OS>
SyscallReturn
futimesatFunc(SyscallDesc *desc, ThreadContext *tc, int dirfd, VPtr<> pathname,
              VPtr<typename OS::timeval[2]> tp)
{
    std::string path;
    if (!SETranslatingPortProxy(tc).tryReadString(path, pathname))
        return -EFAULT;

    // Modifying path from the directory descriptor
    if (auto res = atSyscallPath<OS>(tc, dirfd, path); !res.successful()) {
        return res;
    }

    struct timeval hostTimeval[2];
    for (int i = 0; i < 2; ++i) {
        hostTimeval[i].tv_sec = gtoh((*tp)[i].tv_sec, OS::byteOrder);
        hostTimeval[i].tv_usec = gtoh((*tp)[i].tv_usec, OS::byteOrder);
    }

    // Adjust path for cwd and redirection
    auto process = tc->getProcessPtr();
    path = process->checkPathRedirect(path);

    int result = utimes(path.c_str(), hostTimeval);

    if (result < 0)
        return -errno;

    return 0;
}

/// Target utimes() handler.
template <class OS>
SyscallReturn
utimesFunc(SyscallDesc *desc, ThreadContext *tc, VPtr<> pathname,
           VPtr<typename OS::timeval[2]> tp)
{
    return futimesatFunc<OS>(desc, tc, OS::TGT_AT_FDCWD, pathname, tp);
}

template <class OS>
SyscallReturn
execveFunc(SyscallDesc *desc, ThreadContext *tc, VPtr<> pathname,
           VPtr<> argv_mem_loc, VPtr<> envp_mem_loc)
{
    auto p = tc->getProcessPtr();

    std::string path;
    SETranslatingPortProxy mem_proxy(tc);
    if (!mem_proxy.tryReadString(path, pathname))
        return -EFAULT;

    if (access(path.c_str(), F_OK) == -1)
        return -EACCES;

    auto read_in = [](std::vector<std::string> &vect, PortProxy &mem_proxy,
                      VPtr<> mem_loc) {
        for (int inc = 0;; inc++) {
            BufferArg b((mem_loc + sizeof(Addr) * inc), sizeof(Addr));
            b.copyIn(mem_proxy);

            if (!*(Addr *)b.bufferPtr())
                break;

            vect.push_back(std::string());
            mem_proxy.tryReadString(vect[inc], *(Addr *)b.bufferPtr());
        }
    };

    /**
     * If we were a thread created by a clone with vfork set, wake up
     * the thread that created us
     */
    if (!p->vforkContexts.empty()) {
        ThreadContext *vtc = p->system->threads[p->vforkContexts.front()];
        assert(vtc->status() == ThreadContext::Suspended);
        vtc->activate();
    }

    /**
     * Note that ProcessParams is generated by swig and there are no other
     * examples of how to create anything but this default constructor. The
     * fields are manually initialized instead of passing parameters to the
     * constructor.
     */
    ProcessParams *pp = new ProcessParams();
    pp->executable = path;
    read_in(pp->cmd, mem_proxy, argv_mem_loc);
    read_in(pp->env, mem_proxy, envp_mem_loc);
    pp->uid = p->uid();
    pp->egid = p->egid();
    pp->euid = p->euid();
    pp->gid = p->gid();
    pp->ppid = p->ppid();
    pp->pid = p->pid();
    pp->input.assign("cin");
    pp->output.assign("cout");
    pp->errout.assign("cerr");
    pp->cwd.assign(p->tgtCwd);
    pp->system = p->system;
    pp->release = p->release;
    /**
     * Prevent process object creation with identical PIDs (which will trip
     * a fatal check in Process constructor). The execve call is supposed to
     * take over the currently executing process' identity but replace
     * whatever it is doing with a new process image. Instead of hijacking
     * the process object in the simulator, we create a new process object
     * and bind to the previous process' thread below (hijacking the thread).
     */
    p->system->PIDs.erase(p->pid());
    Process *new_p = pp->create();
    // TODO: there is no way to know when the Process SimObject is done with
    // the params pointer. Both the params pointer (pp) and the process
    // pointer (p) are normally managed in python and are never cleaned up.

    /**
     * Work through the file descriptor array and close any files marked
     * close-on-exec.
     */
    new_p->fds = p->fds;
    for (int i = 0; i < new_p->fds->getSize(); i++) {
        std::shared_ptr<FDEntry> fdep = (*new_p->fds)[i];
        if (fdep && fdep->getCOE())
            new_p->fds->closeFDEntry(i);
    }

    *new_p->sigchld = true;

    tc->clearArchRegs();
    tc->setProcessPtr(new_p);
    new_p->assignThreadContext(tc->contextId());
    new_p->init();
    new_p->initState();
    tc->activate();

    return SyscallReturn();
}

/// Target getrusage() function.
template <class OS>
SyscallReturn
getrusageFunc(SyscallDesc *desc, ThreadContext *tc,
              int who /* THREAD, SELF, or CHILDREN */,
              VPtr<typename OS::rusage> rup)
{
    rup->ru_utime.tv_sec = 0;
    rup->ru_utime.tv_usec = 0;
    rup->ru_stime.tv_sec = 0;
    rup->ru_stime.tv_usec = 0;
    rup->ru_maxrss = 0;
    rup->ru_ixrss = 0;
    rup->ru_idrss = 0;
    rup->ru_isrss = 0;
    rup->ru_minflt = 0;
    rup->ru_majflt = 0;
    rup->ru_nswap = 0;
    rup->ru_inblock = 0;
    rup->ru_oublock = 0;
    rup->ru_msgsnd = 0;
    rup->ru_msgrcv = 0;
    rup->ru_nsignals = 0;
    rup->ru_nvcsw = 0;
    rup->ru_nivcsw = 0;

    switch (who) {
    case OS::TGT_RUSAGE_SELF:
        getElapsedTimeMicro(rup->ru_utime.tv_sec, rup->ru_utime.tv_usec);
        rup->ru_utime.tv_sec = htog(rup->ru_utime.tv_sec, OS::byteOrder);
        rup->ru_utime.tv_usec = htog(rup->ru_utime.tv_usec, OS::byteOrder);
        break;

    case OS::TGT_RUSAGE_CHILDREN:
        // do nothing.  We have no child processes, so they take no time.
        break;

    default:
        // don't really handle THREAD or CHILDREN, but just warn and
        // plow ahead
        warn("getrusage() only supports RUSAGE_SELF.  Parameter %d ignored.",
             who);
    }

    return 0;
}

/// Target times() function.
template <class OS>
SyscallReturn
timesFunc(SyscallDesc *desc, ThreadContext *tc, VPtr<typename OS::tms> bufp)
{
    // Fill in the time structure (in clocks)
    int64_t clocks = curTick() * OS::M5_SC_CLK_TCK / sim_clock::as_int::s;
    bufp->tms_utime = clocks;
    bufp->tms_stime = 0;
    bufp->tms_cutime = 0;
    bufp->tms_cstime = 0;

    // Convert to host endianness
    bufp->tms_utime = htog(bufp->tms_utime, OS::byteOrder);

    // Return clock ticks since system boot
    return clocks;
}

/// Target time() function.
template <class OS>
SyscallReturn
timeFunc(SyscallDesc *desc, ThreadContext *tc, VPtr<> taddr)
{
    typename OS::time_t sec, usec;
    getElapsedTimeMicro(sec, usec);
    sec += seconds_since_epoch;

    SETranslatingPortProxy p(tc);
    if (taddr != 0) {
        typename OS::time_t t = sec;
        t = htog(t, OS::byteOrder);
        p.writeBlob(taddr, &t, (int)sizeof(typename OS::time_t));
    }
    return sec;
}

template <class OS>
SyscallReturn
tgkillFunc(SyscallDesc *desc, ThreadContext *tc, int tgid, int tid, int sig)
{
    /**
     * This system call is intended to allow killing a specific thread
     * within an arbitrary thread group if sanctioned with permission checks.
     * It's usually true that threads share the termination signal as pointed
     * out by the pthread_kill man page and this seems to be the intended
     * usage. Due to this being an emulated environment, assume the following:
     * Threads are allowed to call tgkill because the EUID for all threads
     * should be the same. There is no signal handling mechanism for kernel
     * registration of signal handlers since signals are poorly supported in
     * emulation mode. Since signal handlers cannot be registered, all
     * threads within in a thread group must share the termination signal.
     * We never exhaust PIDs so there's no chance of finding the wrong one
     * due to PID rollover.
     */

    System *sys = tc->getSystemPtr();
    Process *tgt_proc = nullptr;
    for (auto *tc : sys->threads) {
        Process *temp = tc->getProcessPtr();
        if (temp->pid() == tid) {
            tgt_proc = temp;
            break;
        }
    }

    if (sig != 0 && sig != OS::TGT_SIGABRT)
        return -EINVAL;

    if (tgt_proc == nullptr)
        return -ESRCH;

    if (tgid != -1 && tgt_proc->tgid() != tgid)
        return -ESRCH;

    if (sig == OS::TGT_SIGABRT)
        exitGroupFunc(desc, tc, 0);

    return 0;
}

template <class OS>
SyscallReturn
socketFunc(SyscallDesc *desc, ThreadContext *tc, int domain, int type,
           int prot)
{
    auto p = tc->getProcessPtr();

    int sim_fd = socket(domain, type, prot);
    if (sim_fd == -1)
        return -errno;

    auto sfdp = std::make_shared<SocketFDEntry>(sim_fd, domain, type, prot);
    int tgt_fd = p->fds->allocFD(sfdp);

    return tgt_fd;
}

template <class OS>
SyscallReturn
socketpairFunc(SyscallDesc *desc, ThreadContext *tc, int domain, int type,
               int prot, VPtr<> svPtr)
{
    auto p = tc->getProcessPtr();

    BufferArg svBuf((Addr)svPtr, 2 * sizeof(int));
    int status = socketpair(domain, type, prot, (int *)svBuf.bufferPtr());
    if (status == -1)
        return -errno;

    int *fds = (int *)svBuf.bufferPtr();

    auto sfdp1 = std::make_shared<SocketFDEntry>(fds[0], domain, type, prot);
    fds[0] = p->fds->allocFD(sfdp1);
    auto sfdp2 = std::make_shared<SocketFDEntry>(fds[1], domain, type, prot);
    fds[1] = p->fds->allocFD(sfdp2);
    svBuf.copyOut(SETranslatingPortProxy(tc));

    return status;
}

template <class OS>
SyscallReturn
selectFunc(SyscallDesc *desc, ThreadContext *tc, int nfds,
           VPtr<typename OS::fd_set> readfds,
           VPtr<typename OS::fd_set> writefds,
           VPtr<typename OS::fd_set> errorfds,
           VPtr<typename OS::timeval> timeout)
{
    int retval;

    auto p = tc->getProcessPtr();

    /**
     * Host fields. Notice that these use the definitions from the system
     * headers instead of the gem5 headers and libraries. If the host and
     * target have different header file definitions, this will not work.
     */
    fd_set readfds_h;
    FD_ZERO(&readfds_h);
    fd_set writefds_h;
    FD_ZERO(&writefds_h);
    fd_set errorfds_h;
    FD_ZERO(&errorfds_h);

    /**
     * We need to translate the target file descriptor set into a host file
     * descriptor set. This involves both our internal process fd array
     * and the fd_set defined in Linux header files. The nfds field also
     * needs to be updated as it will be only target specific after
     * retrieving it from the target; the nfds value is expected to be the
     * highest file descriptor that needs to be checked, so we need to extend
     * it out for nfds_h when we do the update.
     */
    int nfds_h = 0;
    std::map<int, int> trans_map;
    auto try_add_host_set = [&](typename OS::fd_set *tgt_set_entry,
                                fd_set *hst_set_entry, int iter) -> bool {
        /**
         * By this point, we know that we are looking at a valid file
         * descriptor set on the target. We need to check if the target file
         * descriptor value passed in as iter is part of the set.
         */
        if (FD_ISSET(iter, (fd_set *)tgt_set_entry)) {
            /**
             * We know that the target file descriptor belongs to the set,
             * but we do not yet know if the file descriptor is valid or
             * that we have a host mapping. Check that now.
             */
            auto hbfdp = std::dynamic_pointer_cast<HBFDEntry>((*p->fds)[iter]);
            if (!hbfdp)
                return true;
            auto sim_fd = hbfdp->getSimFD();

            /**
             * Add the sim_fd to tgt_fd translation into trans_map for use
             * later when we need to zero the target fd_set structures and
             * then update them with hits returned from the host select call.
             */
            trans_map[sim_fd] = iter;

            /**
             * We know that the host file descriptor exists so now we check
             * if we need to update the max count for nfds_h before passing
             * the duplicated structure into the host.
             */
            nfds_h = std::max(nfds_h - 1, sim_fd + 1);

            /**
             * Add the host file descriptor to the set that we are going to
             * pass into the host.
             */
            FD_SET(sim_fd, hst_set_entry);
        }
        return false;
    };

    for (int i = 0; i < nfds; i++) {
        if (readfds) {
            bool ebadf = try_add_host_set(readfds, &readfds_h, i);
            if (ebadf)
                return -EBADF;
        }
        if (writefds) {
            bool ebadf = try_add_host_set(writefds, &writefds_h, i);
            if (ebadf)
                return -EBADF;
        }
        if (errorfds) {
            bool ebadf = try_add_host_set(errorfds, &errorfds_h, i);
            if (ebadf)
                return -EBADF;
        }
    }

    if (timeout) {
        /**
         * It might be possible to decrement the timeval based on some
         * derivation of wall clock determined from elapsed simulator ticks
         * but that seems like overkill. Rather, we just set the timeval with
         * zero timeout. (There is no reason to block during the simulation
         * as it only decreases simulator performance.)
         */
        timeout->tv_sec = 0;
        timeout->tv_usec = 0;

        retval = select(nfds_h, readfds ? &readfds_h : nullptr,
                        writefds ? &writefds_h : nullptr,
                        errorfds ? &errorfds_h : nullptr,
                        (timeval *)(typename OS::timeval *)timeout);
    } else {
        /**
         * If the timeval pointer is null, setup a new timeval structure to
         * pass into the host select call. Unfortunately, we will need to
         * manually check the return value and throw a retry fault if the
         * return value is zero. Allowing the system call to block will
         * likely deadlock the event queue.
         */
        struct timeval tv = { 0, 0 };

        retval = select(nfds_h, readfds ? &readfds_h : nullptr,
                        readfds ? &writefds_h : nullptr,
                        readfds ? &errorfds_h : nullptr, &tv);

        if (retval == 0) {
            /**
             * If blocking indefinitely, check the signal list to see if a
             * signal would break the poll out of the retry cycle and try to
             * return the signal interrupt instead.
             */
            for (auto sig : tc->getSystemPtr()->signalList)
                if (sig.receiver == p)
                    return -EINTR;
            return SyscallReturn::retry();
        }
    }

    if (retval == -1)
        return -errno;

    if (readfds) {
        FD_ZERO(reinterpret_cast<fd_set *>((typename OS::fd_set *)readfds));
    }
    if (writefds) {
        FD_ZERO(reinterpret_cast<fd_set *>((typename OS::fd_set *)writefds));
    }
    if (errorfds) {
        FD_ZERO(reinterpret_cast<fd_set *>((typename OS::fd_set *)errorfds));
    }

    /**
     * We need to translate the host file descriptor set into a target file
     * descriptor set. This involves both our internal process fd array
     * and the fd_set defined in header files.
     */
    for (int i = 0; i < nfds_h; i++) {
        if (readfds && FD_ISSET(i, &readfds_h))
            FD_SET(trans_map[i],
                   reinterpret_cast<fd_set *>((typename OS::fd_set *)readfds));

        if (writefds && FD_ISSET(i, &writefds_h))
            FD_SET(trans_map[i], reinterpret_cast<fd_set *>(
                                     (typename OS::fd_set *)writefds));

        if (errorfds && FD_ISSET(i, &errorfds_h))
            FD_SET(trans_map[i], reinterpret_cast<fd_set *>(
                                     (typename OS::fd_set *)errorfds));
    }

    return retval;
}

template <class OS>
SyscallReturn
readFunc(SyscallDesc *desc, ThreadContext *tc, int tgt_fd, VPtr<> buf_ptr,
         int nbytes)
{
    auto p = tc->getProcessPtr();

    auto hbfdp = std::dynamic_pointer_cast<HBFDEntry>((*p->fds)[tgt_fd]);
    if (!hbfdp)
        return -EBADF;
    int sim_fd = hbfdp->getSimFD();

    struct pollfd pfd;
    pfd.fd = sim_fd;
    pfd.events = POLLIN | POLLPRI;
    if ((poll(&pfd, 1, 0) == 0) && !(hbfdp->getFlags() & OS::TGT_O_NONBLOCK))
        return SyscallReturn::retry();

    BufferArg buf_arg(buf_ptr, nbytes);
    int bytes_read = read(sim_fd, buf_arg.bufferPtr(), nbytes);

    if (bytes_read > 0)
        buf_arg.copyOut(SETranslatingPortProxy(tc));

    return (bytes_read == -1) ? -errno : bytes_read;
}

template <class OS>
SyscallReturn
writeFunc(SyscallDesc *desc, ThreadContext *tc, int tgt_fd, VPtr<> buf_ptr,
          int nbytes)
{
    auto p = tc->getProcessPtr();

    auto hbfdp = std::dynamic_pointer_cast<HBFDEntry>((*p->fds)[tgt_fd]);
    if (!hbfdp)
        return -EBADF;
    int sim_fd = hbfdp->getSimFD();

    BufferArg buf_arg(buf_ptr, nbytes);
    buf_arg.copyIn(SETranslatingPortProxy(tc));

    struct pollfd pfd;
    pfd.fd = sim_fd;
    pfd.events = POLLOUT;

    /**
     * We don't want to poll on /dev/random. The kernel will not enable the
     * file descriptor for writing unless the entropy in the system falls
     * below write_wakeup_threshold. This is not guaranteed to happen
     * depending on host settings.
     */
    auto ffdp = std::dynamic_pointer_cast<FileFDEntry>(hbfdp);
    if (ffdp && (ffdp->getFileName() != "/dev/random")) {
        if (!poll(&pfd, 1, 0) && !(ffdp->getFlags() & OS::TGT_O_NONBLOCK))
            return SyscallReturn::retry();
    }

    int bytes_written = write(sim_fd, buf_arg.bufferPtr(), nbytes);

    if (bytes_written != -1)
        fsync(sim_fd);

    return (bytes_written == -1) ? -errno : bytes_written;
}

template <class OS>
SyscallReturn
wait4Func(SyscallDesc *desc, ThreadContext *tc, pid_t pid, VPtr<> statPtr,
          int options, VPtr<> rusagePtr)
{
    auto p = tc->getProcessPtr();

    if (rusagePtr)
        DPRINTF_SYSCALL(
            Verbose,
            "wait4: rusage pointer provided %lx, however "
            "functionality not supported. Ignoring rusage pointer.\n",
            rusagePtr);

    /**
     * Currently, wait4 is only implemented so that it will wait for children
     * exit conditions which are denoted by a SIGCHLD signals posted into the
     * system signal list. We return no additional information via any of the
     * parameters supplied to wait4. If nothing is found in the system signal
     * list, we will wait indefinitely for SIGCHLD to post by retrying the
     * call.
     */
    System *sysh = tc->getSystemPtr();
    std::list<BasicSignal>::iterator iter;
    for (iter = sysh->signalList.begin(); iter != sysh->signalList.end();
         iter++) {
        if (iter->receiver == p) {
            if (pid < -1) {
                if ((iter->sender->pgid() == -pid) &&
                    (iter->signalValue == OS::TGT_SIGCHLD))
                    goto success;
            } else if (pid == -1) {
                if (iter->signalValue == OS::TGT_SIGCHLD)
                    goto success;
            } else if (pid == 0) {
                if ((iter->sender->pgid() == p->pgid()) &&
                    (iter->signalValue == OS::TGT_SIGCHLD))
                    goto success;
            } else {
                if ((iter->sender->pid() == pid) &&
                    (iter->signalValue == OS::TGT_SIGCHLD))
                    goto success;
            }
        }
    }

    return (options & OS::TGT_WNOHANG) ? 0 : SyscallReturn::retry();

success:
    // Set status to EXITED for WIFEXITED evaluations.
    const int EXITED = 0;
    BufferArg statusBuf(statPtr, sizeof(int));
    *(int *)statusBuf.bufferPtr() = EXITED;
    statusBuf.copyOut(SETranslatingPortProxy(tc));

    // Return the child PID.
    pid_t retval = iter->sender->pid();
    sysh->signalList.erase(iter);
    return retval;
}

template <class OS>
SyscallReturn
acceptFunc(SyscallDesc *desc, ThreadContext *tc, int tgt_fd, VPtr<> addrPtr,
           VPtr<> lenPtr)
{
    struct sockaddr sa;
    socklen_t addrLen;
    int host_fd;
    auto p = tc->getProcessPtr();

    BufferArg *lenBufPtr = nullptr;
    BufferArg *addrBufPtr = nullptr;

    auto sfdp = std::dynamic_pointer_cast<SocketFDEntry>((*p->fds)[tgt_fd]);
    if (!sfdp)
        return -EBADF;
    int sim_fd = sfdp->getSimFD();

    /**
     * We poll the socket file descriptor first to guarantee that we do not
     * block on our accept call. The socket can be opened without the
     * non-blocking flag (it blocks). This will cause deadlocks between
     * communicating processes.
     */
    struct pollfd pfd;
    pfd.fd = sim_fd;
    pfd.events = POLLIN | POLLPRI;
    if ((poll(&pfd, 1, 0) == 0) && !(sfdp->getFlags() & OS::TGT_O_NONBLOCK))
        return SyscallReturn::retry();

    if (lenPtr) {
        lenBufPtr = new BufferArg(lenPtr, sizeof(socklen_t));
        lenBufPtr->copyIn(SETranslatingPortProxy(tc));
        memcpy(&addrLen, (socklen_t *)lenBufPtr->bufferPtr(),
               sizeof(socklen_t));
    }

    if (addrPtr) {
        addrBufPtr = new BufferArg(addrPtr, sizeof(struct sockaddr));
        addrBufPtr->copyIn(SETranslatingPortProxy(tc));
        memcpy(&sa, (struct sockaddr *)addrBufPtr->bufferPtr(),
               sizeof(struct sockaddr));
    }

    host_fd = accept(sim_fd, &sa, &addrLen);

    if (host_fd == -1)
        return -errno;

    if (addrPtr) {
        memcpy(addrBufPtr->bufferPtr(), &sa, sizeof(sa));
        addrBufPtr->copyOut(SETranslatingPortProxy(tc));
        delete (addrBufPtr);
    }

    if (lenPtr) {
        *(socklen_t *)lenBufPtr->bufferPtr() = addrLen;
        lenBufPtr->copyOut(SETranslatingPortProxy(tc));
        delete (lenBufPtr);
    }

    auto afdp = std::make_shared<SocketFDEntry>(host_fd, sfdp->_domain,
                                                sfdp->_type, sfdp->_protocol);
    return p->fds->allocFD(afdp);
}

/// Target eventfd() function.
template <class OS>
SyscallReturn
eventfdFunc(SyscallDesc *desc, ThreadContext *tc, unsigned initval,
            int in_flags)
{
#if defined(__linux__)
    auto p = tc->getProcessPtr();

    int sim_fd = eventfd(initval, in_flags);
    if (sim_fd == -1)
        return -errno;

    bool cloexec = in_flags & OS::TGT_O_CLOEXEC;

    int flags = cloexec ? OS::TGT_O_CLOEXEC : 0;
    flags |= (in_flags & OS::TGT_O_NONBLOCK) ? OS::TGT_O_NONBLOCK : 0;

    auto hbfdp = std::make_shared<HBFDEntry>(flags, sim_fd, cloexec);
    int tgt_fd = p->fds->allocFD(hbfdp);
    return tgt_fd;
#else
    warnUnsupportedOS("eventfd");
    return -1;
#endif
}

/// Target sched_getaffinity
template <class OS>
SyscallReturn
schedGetaffinityFunc(SyscallDesc *desc, ThreadContext *tc, pid_t pid,
                     typename OS::size_t cpusetsize, VPtr<> cpu_set_mask)
{
#if defined(__linux__)
    if (cpusetsize < CPU_ALLOC_SIZE(tc->getSystemPtr()->threads.size()))
        return -EINVAL;

    SETranslatingPortProxy proxy(tc);
    BufferArg maskBuf(cpu_set_mask, cpusetsize);
    maskBuf.copyIn(proxy);
    for (int i = 0; i < tc->getSystemPtr()->threads.size(); i++) {
        CPU_SET(i, (cpu_set_t *)maskBuf.bufferPtr());
    }
    maskBuf.copyOut(proxy);
    return CPU_ALLOC_SIZE(tc->getSystemPtr()->threads.size());
#else
    warnUnsupportedOS("sched_getaffinity");
    return -1;
#endif
}

// Target recvfrom() handler.
template <class OS>
SyscallReturn
recvfromFunc(SyscallDesc *desc, ThreadContext *tc, int tgt_fd, VPtr<> buf_ptr,
             typename OS::size_t buf_len, int flags, VPtr<> addr_ptr,
             VPtr<> addrlen_ptr)
{
    auto p = tc->getProcessPtr();

    auto sfdp = std::dynamic_pointer_cast<SocketFDEntry>((*p->fds)[tgt_fd]);
    if (!sfdp)
        return -EBADF;
    int sim_fd = sfdp->getSimFD();

    // Reserve buffer space.
    BufferArg buf(buf_ptr, buf_len);

    SETranslatingPortProxy proxy(tc);

    // Get address length.
    socklen_t addr_len = 0;
    if (addrlen_ptr != 0) {
        // Read address length parameter.
        BufferArg addrlen_buf(addrlen_ptr, sizeof(socklen_t));
        addrlen_buf.copyIn(proxy);
        addr_len = *((socklen_t *)addrlen_buf.bufferPtr());
    }

    struct sockaddr sa, *sap = NULL;
    if (addr_len != 0) {
        BufferArg addr_buf(addr_ptr, addr_len);
        addr_buf.copyIn(proxy);
        memcpy(&sa, (struct sockaddr *)addr_buf.bufferPtr(),
               sizeof(struct sockaddr));
        sap = &sa;
    }

    ssize_t recvd_size = recvfrom(sim_fd, (void *)buf.bufferPtr(), buf_len,
                                  flags, sap, (socklen_t *)&addr_len);

    if (recvd_size == -1)
        return -errno;

    // Pass the received data out.
    buf.copyOut(proxy);

    // Copy address to addr_ptr and pass it on.
    if (sap != NULL) {
        BufferArg addr_buf(addr_ptr, addr_len);
        memcpy(addr_buf.bufferPtr(), sap, sizeof(sa));
        addr_buf.copyOut(proxy);
    }

    // Copy len to addrlen_ptr and pass it on.
    if (addr_len != 0) {
        BufferArg addrlen_buf(addrlen_ptr, sizeof(socklen_t));
        *(socklen_t *)addrlen_buf.bufferPtr() = addr_len;
        addrlen_buf.copyOut(proxy);
    }

    return recvd_size;
}

// Target sendto() handler.
template <typename OS>
SyscallReturn
sendtoFunc(SyscallDesc *desc, ThreadContext *tc, int tgt_fd, VPtr<> buf_ptr,
           typename OS::size_t buf_len, int flags, VPtr<> addr_ptr,
           socklen_t addr_len)
{
    auto p = tc->getProcessPtr();

    auto sfdp = std::dynamic_pointer_cast<SocketFDEntry>((*p->fds)[tgt_fd]);
    if (!sfdp)
        return -EBADF;
    int sim_fd = sfdp->getSimFD();

    // Reserve buffer space.
    BufferArg buf(buf_ptr, buf_len);
    buf.copyIn(SETranslatingPortProxy(tc));

    struct sockaddr sa, *sap = nullptr;
    memset(&sa, 0, sizeof(sockaddr));
    if (addr_len != 0) {
        BufferArg addr_buf(addr_ptr, addr_len);
        addr_buf.copyIn(SETranslatingPortProxy(tc));
        memcpy(&sa, (sockaddr *)addr_buf.bufferPtr(), addr_len);
        sap = &sa;
    }

    ssize_t sent_size = sendto(sim_fd, (void *)buf.bufferPtr(), buf_len, flags,
                               sap, (socklen_t)addr_len);

    return (sent_size == -1) ? -errno : sent_size;
}

/// Target munmap() handler.
template <typename OS>
SyscallReturn
munmapFunc(SyscallDesc *desc, ThreadContext *tc, VPtr<> start,
           typename OS::size_t length)
{
    // Even if the system is currently not capable of recycling physical
    // pages, there is no reason we can't unmap them so that we trigger
    // appropriate seg faults when the application mistakenly tries to
    // access them again.
    auto p = tc->getProcessPtr();

    if (p->pTable->pageOffset(start))
        return -EINVAL;

    length = roundUp(length, p->pTable->pageSize());

    p->memState->unmapRegion(start, length);

    return 0;
}

// Target fallocate() handler.
template <typename OS>
SyscallReturn
fallocateFunc(SyscallDesc *desc, ThreadContext *tc, int tgt_fd, int mode,
              typename OS::off_t offset, typename OS::off_t len)
{
#if defined(__linux__)
    auto p = tc->getProcessPtr();

    auto ffdp = std::dynamic_pointer_cast<FileFDEntry>((*p->fds)[tgt_fd]);
    if (!ffdp)
        return -EBADF;
    int sim_fd = ffdp->getSimFD();

    int result = fallocate(sim_fd, mode, offset, len);
    if (result < 0)
        return -errno;
    return 0;
#else
    warnUnsupportedOS("fallocate");
    return -1;
#endif
}

/// Target truncate() handler.
template <typename OS>
SyscallReturn
truncateFunc(SyscallDesc *desc, ThreadContext *tc, VPtr<> pathname,
             typename OS::off_t length)
{
    std::string path;
    auto p = tc->getProcessPtr();

    if (!SETranslatingPortProxy(tc).tryReadString(path, pathname))
        return -EFAULT;

    // Adjust path for cwd and redirection
    path = p->checkPathRedirect(path);

    int result = truncate(path.c_str(), length);
    return (result == -1) ? -errno : result;
}

/// Target ftruncate() handler.
template <typename OS>
SyscallReturn
ftruncateFunc(SyscallDesc *desc, ThreadContext *tc, int tgt_fd,
              typename OS::off_t length)
{
    auto p = tc->getProcessPtr();

    auto ffdp = std::dynamic_pointer_cast<FileFDEntry>((*p->fds)[tgt_fd]);
    if (!ffdp)
        return -EBADF;
    int sim_fd = ffdp->getSimFD();

    int result = ftruncate(sim_fd, length);
    return (result == -1) ? -errno : result;
}

template <typename OS>
SyscallReturn
getrandomFunc(SyscallDesc *desc, ThreadContext *tc, VPtr<> buf_ptr,
              typename OS::size_t count, unsigned int flags)
{
    SETranslatingPortProxy proxy(tc);

    TypedBufferArg<uint8_t> buf(buf_ptr, count);
    for (int i = 0; i < count; ++i) {
        buf[i] = gem5::random_mt.random<uint8_t>();
    }
    buf.copyOut(proxy);

    return count;
}

} // namespace gem5

#endif // __SIM_SYSCALL_EMUL_HH__<|MERGE_RESOLUTION|>--- conflicted
+++ resolved
@@ -712,25 +712,12 @@
     tgt->stx_rdev_minor = htog(tgt->stx_rdev_minor, bo);
     tgt->stx_size = host->st_size;
     tgt->stx_size = htog(tgt->stx_size, bo);
-<<<<<<< HEAD
-#define statx_copy_time(out, in)                                              \
-    out##X = in.tv_sec;                                                       \
-    out##X = htog(out##X, bo);                                                \
-    out##_nsec = in.tv_sec;                                                   \
-    out##_nsec = htog(out##_nsec, bo);
-    statx_copy_time(tgt->stx_atime, host->stx_atime);
-    statx_copy_time(tgt->stx_btime, host->stx_btime);
-    statx_copy_time(tgt->stx_ctime, host->stx_ctime);
-    statx_copy_time(tgt->stx_mtime, host->stx_mtime);
-#undef statx_copy_time
-=======
     tgt->stx_atimeX = host->st_atime;
     tgt->stx_atimeX = htog(tgt->stx_atimeX, bo);
     tgt->stx_ctimeX = host->st_ctime;
     tgt->stx_ctimeX = htog(tgt->stx_ctimeX, bo);
     tgt->stx_mtimeX = host->st_mtime;
     tgt->stx_mtimeX = htog(tgt->stx_mtimeX, bo);
->>>>>>> bdaeb082
     // Force the block size to be 8KB. This helps to ensure buffered io works
     // consistently across different hosts.
     tgt->stx_blksize = 0x2000;
