/*
 * Copyright (c) 2014-2018, 2020-2021 Arm Limited
 * All rights reserved
 *
 * The license below extends only to copyright in the software and shall
 * not be construed as granting a license to any other intellectual
 * property including but not limited to intellectual property relating
 * to a hardware implementation of the functionality of the software
 * licensed hereunder.  You may use the software subject to the license
 * terms below provided that you ensure that this notice is replicated
 * unmodified and in its entirety in all distributions of the software,
 * modified or unmodified, in source code or in binary form.
 *
 * Copyright (c) 2002-2005 The Regents of The University of Michigan
 * All rights reserved.
 *
 * Redistribution and use in source and binary forms, with or without
 * modification, are permitted provided that the following conditions are
 * met: redistributions of source code must retain the above copyright
 * notice, this list of conditions and the following disclaimer;
 * redistributions in binary form must reproduce the above copyright
 * notice, this list of conditions and the following disclaimer in the
 * documentation and/or other materials provided with the distribution;
 * neither the name of the copyright holders nor the names of its
 * contributors may be used to endorse or promote products derived from
 * this software without specific prior written permission.
 *
 * THIS SOFTWARE IS PROVIDED BY THE COPYRIGHT HOLDERS AND CONTRIBUTORS
 * "AS IS" AND ANY EXPRESS OR IMPLIED WARRANTIES, INCLUDING, BUT NOT
 * LIMITED TO, THE IMPLIED WARRANTIES OF MERCHANTABILITY AND FITNESS FOR
 * A PARTICULAR PURPOSE ARE DISCLAIMED. IN NO EVENT SHALL THE COPYRIGHT
 * OWNER OR CONTRIBUTORS BE LIABLE FOR ANY DIRECT, INDIRECT, INCIDENTAL,
 * SPECIAL, EXEMPLARY, OR CONSEQUENTIAL DAMAGES (INCLUDING, BUT NOT
 * LIMITED TO, PROCUREMENT OF SUBSTITUTE GOODS OR SERVICES; LOSS OF USE,
 * DATA, OR PROFITS; OR BUSINESS INTERRUPTION) HOWEVER CAUSED AND ON ANY
 * THEORY OF LIABILITY, WHETHER IN CONTRACT, STRICT LIABILITY, OR TORT
 * (INCLUDING NEGLIGENCE OR OTHERWISE) ARISING IN ANY WAY OUT OF THE USE
 * OF THIS SOFTWARE, EVEN IF ADVISED OF THE POSSIBILITY OF SUCH DAMAGE.
 */

#ifndef __CPU_SIMPLE_EXEC_CONTEXT_HH__
#define __CPU_SIMPLE_EXEC_CONTEXT_HH__

#include "arch/vecregs.hh"
#include "base/types.hh"
#include "config/the_isa.hh"
#include "cpu/base.hh"
#include "cpu/exec_context.hh"
#include "cpu/reg_class.hh"
#include "cpu/simple/base.hh"
#include "cpu/static_inst_fwd.hh"
#include "cpu/translation.hh"
#include "debug/ArmIRQ.hh"
#include "debug/ArmIRQMem.hh"
#include "mem/request.hh"

namespace gem5
{

class BaseSimpleCPU;

class SimpleExecContext : public ExecContext
{
  public:
    BaseSimpleCPU *cpu;
    SimpleThread* thread;

    // This is the offset from the current pc that fetch should be performed
    Addr fetchOffset;
    // This flag says to stay at the current pc. This is useful for
    // instructions which go beyond MachInst boundaries.
    bool stayAtPC;

    // Branch prediction
    std::unique_ptr<PCStateBase> predPC;

    /** PER-THREAD STATS */
    Counter numInst;
    Counter numOp;
    // Number of simulated loads
    Counter numLoad;
    // Number of cycles stalled for I-cache responses
    Counter lastIcacheStall;
    // Number of cycles stalled for D-cache responses
    Counter lastDcacheStall;

    struct ExecContextStats : public statistics::Group
    {
        ExecContextStats(BaseSimpleCPU *cpu, SimpleThread *thread)
            : statistics::Group(cpu,
                           csprintf("exec_context.thread_%i",
                                    thread->threadId()).c_str()),
              ADD_STAT(numInsts, statistics::units::Count::get(),
                       "Number of instructions committed"),
              ADD_STAT(numOps, statistics::units::Count::get(),
                       "Number of ops (including micro ops) committed"),
              ADD_STAT(numIntAluAccesses, statistics::units::Count::get(),
                       "Number of integer alu accesses"),
              ADD_STAT(numFpAluAccesses, statistics::units::Count::get(),
                       "Number of float alu accesses"),
              ADD_STAT(numVecAluAccesses, statistics::units::Count::get(),
                       "Number of vector alu accesses"),
              ADD_STAT(numCallsReturns, statistics::units::Count::get(),
                       "Number of times a function call or return occured"),
              ADD_STAT(numCondCtrlInsts, statistics::units::Count::get(),
                       "Number of instructions that are conditional controls"),
              ADD_STAT(numIntInsts, statistics::units::Count::get(),
                       "Number of integer instructions"),
              ADD_STAT(numFpInsts, statistics::units::Count::get(),
                       "Number of float instructions"),
              ADD_STAT(numVecInsts, statistics::units::Count::get(),
                       "Number of vector instructions"),
              ADD_STAT(numIntRegReads, statistics::units::Count::get(),
                       "Number of times the integer registers were read"),
              ADD_STAT(numIntRegWrites, statistics::units::Count::get(),
                       "Number of times the integer registers were written"),
              ADD_STAT(numFpRegReads, statistics::units::Count::get(),
                       "Number of times the floating registers were read"),
              ADD_STAT(numFpRegWrites, statistics::units::Count::get(),
                       "Number of times the floating registers were written"),
              ADD_STAT(numVecRegReads, statistics::units::Count::get(),
                       "Number of times the vector registers were read"),
              ADD_STAT(numVecRegWrites, statistics::units::Count::get(),
                       "Number of times the vector registers were written"),
              ADD_STAT(numVecPredRegReads, statistics::units::Count::get(),
                       "Number of times the predicate registers were read"),
              ADD_STAT(numVecPredRegWrites, statistics::units::Count::get(),
                       "Number of times the predicate registers were written"),
              ADD_STAT(numCCRegReads, statistics::units::Count::get(),
                       "Number of times the CC registers were read"),
              ADD_STAT(numCCRegWrites, statistics::units::Count::get(),
                       "Number of times the CC registers were written"),
              ADD_STAT(numMiscRegReads, statistics::units::Count::get(),
                       "Number of times the Misc registers were read"),
              ADD_STAT(numMiscRegWrites, statistics::units::Count::get(),
                       "Number of times the Misc registers were written"),
              ADD_STAT(numMemRefs, statistics::units::Count::get(),
                       "Number of memory refs"),
              ADD_STAT(numLoadInsts, statistics::units::Count::get(),
                       "Number of load instructions"),
              ADD_STAT(numStoreInsts, statistics::units::Count::get(),
                       "Number of store instructions"),
              ADD_STAT(numIdleCycles, statistics::units::Cycle::get(),
                       "Number of idle cycles"),
              ADD_STAT(numBusyCycles, statistics::units::Cycle::get(),
                       "Number of busy cycles"),
              ADD_STAT(notIdleFraction, statistics::units::Ratio::get(),
                       "Percentage of non-idle cycles"),
              ADD_STAT(idleFraction, statistics::units::Ratio::get(),
                       "Percentage of idle cycles"),
              ADD_STAT(icacheStallCycles, statistics::units::Cycle::get(),
                       "ICache total stall cycles"),
              ADD_STAT(dcacheStallCycles, statistics::units::Cycle::get(),
                       "DCache total stall cycles"),
              ADD_STAT(numBranches, statistics::units::Count::get(),
                       "Number of branches fetched"),
              ADD_STAT(numPredictedBranches, statistics::units::Count::get(),
                       "Number of branches predicted as taken"),
              ADD_STAT(numBranchMispred, statistics::units::Count::get(),
                       "Number of branch mispredictions"),
              ADD_STAT(statExecutedInstType, statistics::units::Count::get(),
                       "Class of executed instruction."),
              numRegReads{
                  &numIntRegReads,
                  &numFpRegReads,
                  &numVecRegReads,
                  &numVecRegReads,
                  &numVecPredRegReads,
                  &numCCRegReads
              },
              numRegWrites{
                  &numIntRegWrites,
                  &numFpRegWrites,
                  &numVecRegWrites,
                  &numVecRegWrites,
                  &numVecPredRegWrites,
                  &numCCRegWrites
              }
        {
            numCCRegReads
                .flags(statistics::nozero);

            numCCRegWrites
                .flags(statistics::nozero);

            icacheStallCycles
                .prereq(icacheStallCycles);

            dcacheStallCycles
                .prereq(dcacheStallCycles);

            statExecutedInstType
                .init(enums::Num_OpClass)
                .flags(statistics::total | statistics::pdf | statistics::dist);

            for (unsigned i = 0; i < Num_OpClasses; ++i) {
                statExecutedInstType.subname(i, enums::OpClassStrings[i]);
            }

            idleFraction = statistics::constant(1.0) - notIdleFraction;
            numIdleCycles = idleFraction * cpu->baseStats.numCycles;
            numBusyCycles = notIdleFraction * cpu->baseStats.numCycles;

            numBranches
                .prereq(numBranches);

            numPredictedBranches
                .prereq(numPredictedBranches);

            numBranchMispred
                .prereq(numBranchMispred);
        }

        // Number of simulated instructions
        statistics::Scalar numInsts;
        statistics::Scalar numOps;

        // Number of integer alu accesses
        statistics::Scalar numIntAluAccesses;

        // Number of float alu accesses
        statistics::Scalar numFpAluAccesses;

        // Number of vector alu accesses
        statistics::Scalar numVecAluAccesses;

        // Number of function calls/returns
        statistics::Scalar numCallsReturns;

        // Conditional control instructions;
        statistics::Scalar numCondCtrlInsts;

        // Number of int instructions
        statistics::Scalar numIntInsts;

        // Number of float instructions
        statistics::Scalar numFpInsts;

        // Number of vector instructions
        statistics::Scalar numVecInsts;

        // Number of integer register file accesses
        statistics::Scalar numIntRegReads;
        statistics::Scalar numIntRegWrites;

        // Number of float register file accesses
        statistics::Scalar numFpRegReads;
        statistics::Scalar numFpRegWrites;

        // Number of vector register file accesses
        mutable statistics::Scalar numVecRegReads;
        statistics::Scalar numVecRegWrites;

        // Number of predicate register file accesses
        mutable statistics::Scalar numVecPredRegReads;
        statistics::Scalar numVecPredRegWrites;

        // Number of condition code register file accesses
        statistics::Scalar numCCRegReads;
        statistics::Scalar numCCRegWrites;

        // Number of misc register file accesses
        statistics::Scalar numMiscRegReads;
        statistics::Scalar numMiscRegWrites;

        // Number of simulated memory references
        statistics::Scalar numMemRefs;
        statistics::Scalar numLoadInsts;
        statistics::Scalar numStoreInsts;

        // Number of idle cycles
        statistics::Formula numIdleCycles;

        // Number of busy cycles
        statistics::Formula numBusyCycles;

        // Number of idle cycles
        statistics::Average notIdleFraction;
        statistics::Formula idleFraction;

        // Number of cycles stalled for I-cache responses
        statistics::Scalar icacheStallCycles;

        // Number of cycles stalled for D-cache responses
        statistics::Scalar dcacheStallCycles;

        /// @{
        /// Total number of branches fetched
        statistics::Scalar numBranches;
        /// Number of branches predicted as taken
        statistics::Scalar numPredictedBranches;
        /// Number of misprediced branches
        statistics::Scalar numBranchMispred;
        /// @}

        // Instruction mix histogram by OpClass
        statistics::Vector statExecutedInstType;

        std::array<statistics::Scalar *, CCRegClass + 1> numRegReads;
        std::array<statistics::Scalar *, CCRegClass + 1> numRegWrites;

    } execContextStats;

  public:
    /** Constructor */
    SimpleExecContext(BaseSimpleCPU* _cpu, SimpleThread* _thread)
        : cpu(_cpu), thread(_thread), fetchOffset(0), stayAtPC(false),
        numInst(0), numOp(0), numLoad(0), lastIcacheStall(0),
        lastDcacheStall(0), execContextStats(cpu, thread)
    { }

    RegVal
    getRegOperand(const StaticInst *si, int idx) override
    {
<<<<<<< HEAD
        execContextStats.numIntRegReads++;
        const RegId& reg = si->srcRegIdx(idx);
        assert(reg.is(IntRegClass));
        RegVal val = thread->readIntReg(reg.index());
        return val;
=======
        const RegId &reg = si->srcRegIdx(idx);
        if (reg.is(InvalidRegClass))
            return 0;
        (*execContextStats.numRegReads[reg.classValue()])++;
        return thread->getReg(reg);
>>>>>>> 1d03f6de
    }

    void
    getRegOperand(const StaticInst *si, int idx, void *val) override
    {
<<<<<<< HEAD
        execContextStats.numIntRegWrites++;
        const RegId& reg = si->destRegIdx(idx);
        assert(reg.is(IntRegClass));
        if (thread->pcState().instAddr() == 0xffffffc0080b72a4) {
            DPRINTF(ArmIRQMem, "read rt_period_active set reg %d to be:%#x\n",
            reg.index(), val);
        }
        // DPRINTF(ArmIRQMem, "set reg %d, %d to be: %#x\n", idx,
        // reg.index(), val);
        thread->setIntReg(reg.index(), val);
=======
        const RegId &reg = si->srcRegIdx(idx);
        (*execContextStats.numRegReads[reg.classValue()])++;
        thread->getReg(reg, val);
>>>>>>> 1d03f6de
    }

    void *
    getWritableRegOperand(const StaticInst *si, int idx) override
    {
        const RegId &reg = si->destRegIdx(idx);
        (*execContextStats.numRegWrites[reg.classValue()])++;
        return thread->getWritableReg(reg);
    }

    void
    setRegOperand(const StaticInst *si, int idx, RegVal val) override
    {
        const RegId &reg = si->destRegIdx(idx);
        if (reg.is(InvalidRegClass))
            return;
        (*execContextStats.numRegWrites[reg.classValue()])++;
        thread->setReg(reg, val);
    }

    void
    setRegOperand(const StaticInst *si, int idx, const void *val) override
    {
        const RegId &reg = si->destRegIdx(idx);
        (*execContextStats.numRegWrites[reg.classValue()])++;
        thread->setReg(reg, val);
    }

    RegVal
    readMiscRegOperand(const StaticInst *si, int idx) override
    {
        execContextStats.numMiscRegReads++;
        const RegId& reg = si->srcRegIdx(idx);
        assert(reg.is(MiscRegClass));
        return thread->readMiscReg(reg.index());
    }

    void
    setMiscRegOperand(const StaticInst *si, int idx, RegVal val) override
    {
        execContextStats.numMiscRegWrites++;
        const RegId& reg = si->destRegIdx(idx);
        assert(reg.is(MiscRegClass));
        thread->setMiscReg(reg.index(), val);
    }

    /**
     * Reads a miscellaneous register, handling any architectural
     * side effects due to reading that register.
     */
    RegVal
    readMiscReg(int misc_reg) override
    {
        execContextStats.numMiscRegReads++;
        return thread->readMiscReg(misc_reg);
    }

    /**
     * Sets a miscellaneous register, handling any architectural
     * side effects due to writing that register.
     */
    void
    setMiscReg(int misc_reg, RegVal val) override
    {
        execContextStats.numMiscRegWrites++;
        thread->setMiscReg(misc_reg, val);
    }

    const PCStateBase &
    pcState() const override
    {
        return thread->pcState();
    }

    void
    pcState(const PCStateBase &val) override
    {
        thread->pcState(val);
    }

    Fault
    readMem(Addr addr, uint8_t *data, unsigned int size,
            Request::Flags flags,
            const std::vector<bool>& byte_enable)
        override
    {
        assert(byte_enable.size() == size);
        return cpu->readMem(addr, data, size, flags, byte_enable);
    }

    Fault
    initiateMemRead(Addr addr, unsigned int size,
                    Request::Flags flags,
                    const std::vector<bool>& byte_enable)
        override
    {
        assert(byte_enable.size() == size);
        return cpu->initiateMemRead(addr, size, flags, byte_enable);
    }

    Fault
    writeMem(uint8_t *data, unsigned int size, Addr addr,
             Request::Flags flags, uint64_t *res,
             const std::vector<bool>& byte_enable)
        override
    {
        assert(byte_enable.size() == size);
        return cpu->writeMem(data, size, addr, flags, res,
            byte_enable);
    }

    Fault
    amoMem(Addr addr, uint8_t *data, unsigned int size,
           Request::Flags flags, AtomicOpFunctorPtr amo_op) override
    {
        return cpu->amoMem(addr, data, size, flags, std::move(amo_op));
    }

    Fault
    initiateMemAMO(Addr addr, unsigned int size,
                   Request::Flags flags,
                   AtomicOpFunctorPtr amo_op) override
    {
        return cpu->initiateMemAMO(addr, size, flags, std::move(amo_op));
    }

    Fault
    initiateMemMgmtCmd(Request::Flags flags) override
    {
        return cpu->initiateMemMgmtCmd(flags);
    }

    /**
     * Sets the number of consecutive store conditional failures.
     */
    void
    setStCondFailures(unsigned int sc_failures) override
    {
        thread->setStCondFailures(sc_failures);
    }

    /**
     * Returns the number of consecutive store conditional failures.
     */
    unsigned int
    readStCondFailures() const override
    {
        return thread->readStCondFailures();
    }

    /** Returns a pointer to the ThreadContext. */
    ThreadContext *tcBase() const override { return thread->getTC(); }

    bool
    readPredicate() const override
    {
        return thread->readPredicate();
    }

    void
    setPredicate(bool val) override
    {
        thread->setPredicate(val);

        if (cpu->traceData) {
            cpu->traceData->setPredicate(val);
        }
    }

    bool
    readMemAccPredicate() const override
    {
        return thread->readMemAccPredicate();
    }

    void
    setMemAccPredicate(bool val) override
    {
        thread->setMemAccPredicate(val);
    }

    uint64_t
    getHtmTransactionUid() const override
    {
        return tcBase()->getHtmCheckpointPtr()->getHtmUid();
    }

    uint64_t
    newHtmTransactionUid() const override
    {
        return tcBase()->getHtmCheckpointPtr()->newHtmUid();
    }

    bool
    inHtmTransactionalState() const override
    {
        return (getHtmTransactionalDepth() > 0);
    }

    uint64_t
    getHtmTransactionalDepth() const override
    {
        assert(thread->htmTransactionStarts >= thread->htmTransactionStops);
        return (thread->htmTransactionStarts - thread->htmTransactionStops);
    }

    /**
     * Invalidate a page in the DTLB <i>and</i> ITLB.
     */
    void
    demapPage(Addr vaddr, uint64_t asn) override
    {
        thread->demapPage(vaddr, asn);
    }

    void
    armMonitor(Addr address) override
    {
        cpu->armMonitor(thread->threadId(), address);
    }

    bool
    mwait(PacketPtr pkt) override
    {
        return cpu->mwait(thread->threadId(), pkt);
    }

    void
    mwaitAtomic(ThreadContext *tc) override
    {
        cpu->mwaitAtomic(thread->threadId(), tc, thread->mmu);
    }

    AddressMonitor *
    getAddrMonitor() override
    {
        return cpu->getCpuAddrMonitor(thread->threadId());
    }
};

} // namespace gem5

#endif // __CPU_EXEC_CONTEXT_HH__<|MERGE_RESOLUTION|>--- conflicted
+++ resolved
@@ -312,40 +312,19 @@
     RegVal
     getRegOperand(const StaticInst *si, int idx) override
     {
-<<<<<<< HEAD
-        execContextStats.numIntRegReads++;
-        const RegId& reg = si->srcRegIdx(idx);
-        assert(reg.is(IntRegClass));
-        RegVal val = thread->readIntReg(reg.index());
-        return val;
-=======
         const RegId &reg = si->srcRegIdx(idx);
         if (reg.is(InvalidRegClass))
             return 0;
         (*execContextStats.numRegReads[reg.classValue()])++;
         return thread->getReg(reg);
->>>>>>> 1d03f6de
     }
 
     void
     getRegOperand(const StaticInst *si, int idx, void *val) override
     {
-<<<<<<< HEAD
-        execContextStats.numIntRegWrites++;
-        const RegId& reg = si->destRegIdx(idx);
-        assert(reg.is(IntRegClass));
-        if (thread->pcState().instAddr() == 0xffffffc0080b72a4) {
-            DPRINTF(ArmIRQMem, "read rt_period_active set reg %d to be:%#x\n",
-            reg.index(), val);
-        }
-        // DPRINTF(ArmIRQMem, "set reg %d, %d to be: %#x\n", idx,
-        // reg.index(), val);
-        thread->setIntReg(reg.index(), val);
-=======
         const RegId &reg = si->srcRegIdx(idx);
         (*execContextStats.numRegReads[reg.classValue()])++;
         thread->getReg(reg, val);
->>>>>>> 1d03f6de
     }
 
     void *
