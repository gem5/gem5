--- conflicted
+++ resolved
@@ -636,13 +636,9 @@
 
 template <typename Arg>
 struct Argument<ArmSemihosting::Abi64, Arg,
-<<<<<<< HEAD
-                typename std::enable_if_t<std::is_integral_v<Arg>>>
-=======
-    typename std::enable_if_t<
-        (std::is_integral_v<Arg> ||
-         std::is_same<Arg,pseudo_inst::GuestAddr>::value)>>
->>>>>>> bdaeb082
+                typename std::enable_if_t<(
+                    std::is_integral_v<Arg> ||
+                    std::is_same<Arg, pseudo_inst::GuestAddr>::value)>>
 {
     static Arg
     get(ThreadContext *tc, ArmSemihosting::Abi64::State &state)
@@ -653,21 +649,16 @@
 
 template <typename Arg>
 struct Argument<ArmSemihosting::Abi32, Arg,
-<<<<<<< HEAD
-                typename std::enable_if_t<std::is_integral_v<Arg>>>
-=======
-    typename std::enable_if_t<
-        (std::is_integral_v<Arg> ||
-         std::is_same<Arg,pseudo_inst::GuestAddr>::value)>>
->>>>>>> bdaeb082
+                typename std::enable_if_t<(
+                    std::is_integral_v<Arg> ||
+                    std::is_same<Arg, pseudo_inst::GuestAddr>::value)>>
 {
     static Arg
     get(ThreadContext *tc, ArmSemihosting::Abi32::State &state)
     {
         if (std::is_signed_v<Arg>) {
             return (Arg)sext<32>(state.get(tc));
-        }
-        else {
+        } else {
             return (Arg)state.get(tc);
         }
     }
