/*
 * Copyright (c) 2002-2005 The Regents of The University of Michigan
 * All rights reserved.
 *
 * Redistribution and use in source and binary forms, with or without
 * modification, are permitted provided that the following conditions are
 * met: redistributions of source code must retain the above copyright
 * notice, this list of conditions and the following disclaimer;
 * redistributions in binary form must reproduce the above copyright
 * notice, this list of conditions and the following disclaimer in the
 * documentation and/or other materials provided with the distribution;
 * neither the name of the copyright holders nor the names of its
 * contributors may be used to endorse or promote products derived from
 * this software without specific prior written permission.
 *
 * THIS SOFTWARE IS PROVIDED BY THE COPYRIGHT HOLDERS AND CONTRIBUTORS
 * "AS IS" AND ANY EXPRESS OR IMPLIED WARRANTIES, INCLUDING, BUT NOT
 * LIMITED TO, THE IMPLIED WARRANTIES OF MERCHANTABILITY AND FITNESS FOR
 * A PARTICULAR PURPOSE ARE DISCLAIMED. IN NO EVENT SHALL THE COPYRIGHT
 * OWNER OR CONTRIBUTORS BE LIABLE FOR ANY DIRECT, INDIRECT, INCIDENTAL,
 * SPECIAL, EXEMPLARY, OR CONSEQUENTIAL DAMAGES (INCLUDING, BUT NOT
 * LIMITED TO, PROCUREMENT OF SUBSTITUTE GOODS OR SERVICES; LOSS OF USE,
 * DATA, OR PROFITS; OR BUSINESS INTERRUPTION) HOWEVER CAUSED AND ON ANY
 * THEORY OF LIABILITY, WHETHER IN CONTRACT, STRICT LIABILITY, OR TORT
 * (INCLUDING NEGLIGENCE OR OTHERWISE) ARISING IN ANY WAY OUT OF THE USE
 * OF THIS SOFTWARE, EVEN IF ADVISED OF THE POSSIBILITY OF SUCH DAMAGE.
 *
 * Authors: Steve Reinhardt
 *          Nathan Binkert
 */

#include "arch/alpha/faults.hh"
#include "arch/alpha/isa_traits.hh"
#include "arch/alpha/kernel_stats.hh"
#include "arch/alpha/osfpal.hh"
#include "arch/alpha/tlb.hh"
#include "base/cp_annotate.hh"
#include "base/debug.hh"
#include "cpu/base.hh"
#include "cpu/simple_thread.hh"
#include "cpu/thread_context.hh"
#include "sim/sim_exit.hh"

namespace AlphaISA {

////////////////////////////////////////////////////////////////////////
//
//  Machine dependent functions
//
void
initCPU(ThreadContext *tc, int cpuId)
{
    initIPRs(tc, cpuId);

    tc->setIntReg(16, cpuId);
    tc->setIntReg(0, cpuId);

    AlphaFault *reset = new ResetFault;

    tc->pcState(tc->readMiscRegNoEffect(IPR_PAL_BASE) + reset->vect());

    delete reset;
}

template <class CPU>
void
zeroRegisters(CPU *cpu)
{
    // Insure ISA semantics
    // (no longer very clean due to the change in setIntReg() in the
    // cpu model.  Consider changing later.)
    cpu->thread->setIntReg(ZeroReg, 0);
    cpu->thread->setFloatReg(ZeroReg, 0.0);
}

////////////////////////////////////////////////////////////////////////
//
//
//
void
initIPRs(ThreadContext *tc, int cpuId)
{
    for (int i = 0; i < NumInternalProcRegs; ++i) {
        tc->setMiscRegNoEffect(i, 0);
    }

    tc->setMiscRegNoEffect(IPR_PAL_BASE, PalBase);
    tc->setMiscRegNoEffect(IPR_MCSR, 0x6);
    tc->setMiscRegNoEffect(IPR_PALtemp16, cpuId);
}

MiscReg
ISA::readIpr(int idx, ThreadContext *tc)
{
    uint64_t retval = 0;        // return value, default 0

    switch (idx) {
      case IPR_PALtemp0:
      case IPR_PALtemp1:
      case IPR_PALtemp2:
      case IPR_PALtemp3:
      case IPR_PALtemp4:
      case IPR_PALtemp5:
      case IPR_PALtemp6:
      case IPR_PALtemp7:
      case IPR_PALtemp8:
      case IPR_PALtemp9:
      case IPR_PALtemp10:
      case IPR_PALtemp11:
      case IPR_PALtemp12:
      case IPR_PALtemp13:
      case IPR_PALtemp14:
      case IPR_PALtemp15:
      case IPR_PALtemp16:
      case IPR_PALtemp17:
      case IPR_PALtemp18:
      case IPR_PALtemp19:
      case IPR_PALtemp20:
      case IPR_PALtemp21:
      case IPR_PALtemp22:
      case IPR_PALtemp23:
      case IPR_PAL_BASE:

      case IPR_IVPTBR:
      case IPR_DC_MODE:
      case IPR_MAF_MODE:
      case IPR_ISR:
      case IPR_EXC_ADDR:
      case IPR_IC_PERR_STAT:
      case IPR_DC_PERR_STAT:
      case IPR_MCSR:
      case IPR_ASTRR:
      case IPR_ASTER:
      case IPR_SIRR:
      case IPR_ICSR:
      case IPR_ICM:
      case IPR_DTB_CM:
      case IPR_IPLR:
      case IPR_INTID:
      case IPR_PMCTR:
        // no side-effect
        retval = ipr[idx];
        break;

      case IPR_CC:
        retval |= ipr[idx] & ULL(0xffffffff00000000);
        retval |= tc->getCpuPtr()->curCycle()  & ULL(0x00000000ffffffff);
        break;

      case IPR_VA:
        retval = ipr[idx];
        break;

      case IPR_VA_FORM:
      case IPR_MM_STAT:
      case IPR_IFAULT_VA_FORM:
      case IPR_EXC_MASK:
      case IPR_EXC_SUM:
        retval = ipr[idx];
        break;

      case IPR_DTB_PTE:
        {
            TlbEntry &entry
                = tc->getDTBPtr()->index(!tc->misspeculating());

            retval |= ((uint64_t)entry.ppn & ULL(0x7ffffff)) << 32;
            retval |= ((uint64_t)entry.xre & ULL(0xf)) << 8;
            retval |= ((uint64_t)entry.xwe & ULL(0xf)) << 12;
            retval |= ((uint64_t)entry.fonr & ULL(0x1)) << 1;
            retval |= ((uint64_t)entry.fonw & ULL(0x1))<< 2;
            retval |= ((uint64_t)entry.asma & ULL(0x1)) << 4;
            retval |= ((uint64_t)entry.asn & ULL(0x7f)) << 57;
        }
        break;

        // write only registers
      case IPR_HWINT_CLR:
      case IPR_SL_XMIT:
      case IPR_DC_FLUSH:
      case IPR_IC_FLUSH:
      case IPR_ALT_MODE:
      case IPR_DTB_IA:
      case IPR_DTB_IAP:
      case IPR_ITB_IA:
      case IPR_ITB_IAP:
        panic("Tried to read write only register %d\n", idx);
        break;

      default:
        // invalid IPR
        panic("Tried to read from invalid ipr %d\n", idx);
        break;
    }

    return retval;
}

// Cause the simulator to break when changing to the following IPL
int break_ipl = -1;

void
ISA::setIpr(int idx, uint64_t val, ThreadContext *tc)
{
    if (tc->misspeculating())
        return;

    switch (idx) {
      case IPR_PALtemp0:
      case IPR_PALtemp1:
      case IPR_PALtemp2:
      case IPR_PALtemp3:
      case IPR_PALtemp4:
      case IPR_PALtemp5:
      case IPR_PALtemp6:
      case IPR_PALtemp7:
      case IPR_PALtemp8:
      case IPR_PALtemp9:
      case IPR_PALtemp10:
      case IPR_PALtemp11:
      case IPR_PALtemp12:
      case IPR_PALtemp13:
      case IPR_PALtemp14:
      case IPR_PALtemp15:
      case IPR_PALtemp16:
      case IPR_PALtemp17:
      case IPR_PALtemp18:
      case IPR_PALtemp19:
      case IPR_PALtemp20:
      case IPR_PALtemp21:
      case IPR_PALtemp22:
      case IPR_PAL_BASE:
      case IPR_IC_PERR_STAT:
      case IPR_DC_PERR_STAT:
      case IPR_PMCTR:
        // write entire quad w/ no side-effect
        ipr[idx] = val;
        break;

      case IPR_CC_CTL:
        // This IPR resets the cycle counter.  We assume this only
        // happens once... let's verify that.
        assert(ipr[idx] == 0);
        ipr[idx] = 1;
        break;

      case IPR_CC:
        // This IPR only writes the upper 64 bits.  It's ok to write
        // all 64 here since we mask out the lower 32 in rpcc (see
        // isa_desc).
        ipr[idx] = val;
        break;

      case IPR_PALtemp23:
        // write entire quad w/ no side-effect
<<<<<<< HEAD
        old = ipr[idx];
        ipr[idx] = val;
        if (tc->getKernelStats())
            tc->getKernelStats()->context(old, val, tc);
=======
#if FULL_SYSTEM
        if (tc->getKernelStats())
            tc->getKernelStats()->context(ipr[idx], val, tc);
#endif
        ipr[idx] = val;
>>>>>>> f171a291
        break;

      case IPR_DTB_PTE:
        // write entire quad w/ no side-effect, tag is forthcoming
        ipr[idx] = val;
        break;

      case IPR_EXC_ADDR:
        // second least significant bit in PC is always zero
        ipr[idx] = val & ~2;
        break;

      case IPR_ASTRR:
      case IPR_ASTER:
        // only write least significant four bits - privilege mask
        ipr[idx] = val & 0xf;
        break;

      case IPR_IPLR:
#ifdef DEBUG
        if (break_ipl != -1 && break_ipl == (int)(val & 0x1f))
            Debug::breakpoint();
#endif

        // only write least significant five bits - interrupt level
        ipr[idx] = val & 0x1f;
        if (tc->getKernelStats())
            tc->getKernelStats()->swpipl(ipr[idx]);
        break;

      case IPR_DTB_CM:
        if (val & 0x18) {
            if (tc->getKernelStats())
                tc->getKernelStats()->mode(Kernel::user, tc);
        } else {
            if (tc->getKernelStats())
                tc->getKernelStats()->mode(Kernel::kernel, tc);
        }

      case IPR_ICM:
        // only write two mode bits - processor mode
        ipr[idx] = val & 0x18;
        break;

      case IPR_ALT_MODE:
        // only write two mode bits - processor mode
        ipr[idx] = val & 0x18;
        break;

      case IPR_MCSR:
        // more here after optimization...
        ipr[idx] = val;
        break;

      case IPR_SIRR:
        // only write software interrupt mask
        ipr[idx] = val & 0x7fff0;
        break;

      case IPR_ICSR:
        ipr[idx] = val & ULL(0xffffff0300);
        break;

      case IPR_IVPTBR:
      case IPR_MVPTBR:
        ipr[idx] = val & ULL(0xffffffffc0000000);
        break;

      case IPR_DC_TEST_CTL:
        ipr[idx] = val & 0x1ffb;
        break;

      case IPR_DC_MODE:
      case IPR_MAF_MODE:
        ipr[idx] = val & 0x3f;
        break;

      case IPR_ITB_ASN:
        ipr[idx] = val & 0x7f0;
        break;

      case IPR_DTB_ASN:
        ipr[idx] = val & ULL(0xfe00000000000000);
        break;

      case IPR_EXC_SUM:
      case IPR_EXC_MASK:
        // any write to this register clears it
        ipr[idx] = 0;
        break;

      case IPR_INTID:
      case IPR_SL_RCV:
      case IPR_MM_STAT:
      case IPR_ITB_PTE_TEMP:
      case IPR_DTB_PTE_TEMP:
        // read-only registers
        panic("Tried to write read only ipr %d\n", idx);

      case IPR_HWINT_CLR:
      case IPR_SL_XMIT:
      case IPR_DC_FLUSH:
      case IPR_IC_FLUSH:
        // the following are write only
        ipr[idx] = val;
        break;

      case IPR_DTB_IA:
        // really a control write
        ipr[idx] = 0;

        tc->getDTBPtr()->flushAll();
        break;

      case IPR_DTB_IAP:
        // really a control write
        ipr[idx] = 0;

        tc->getDTBPtr()->flushProcesses();
        break;

      case IPR_DTB_IS:
        // really a control write
        ipr[idx] = val;

        tc->getDTBPtr()->flushAddr(val, DTB_ASN_ASN(ipr[IPR_DTB_ASN]));
        break;

      case IPR_DTB_TAG: {
          struct TlbEntry entry;

          // FIXME: granularity hints NYI...
          if (DTB_PTE_GH(ipr[IPR_DTB_PTE]) != 0)
              panic("PTE GH field != 0");

          // write entire quad
          ipr[idx] = val;

          // construct PTE for new entry
          entry.ppn = DTB_PTE_PPN(ipr[IPR_DTB_PTE]);
          entry.xre = DTB_PTE_XRE(ipr[IPR_DTB_PTE]);
          entry.xwe = DTB_PTE_XWE(ipr[IPR_DTB_PTE]);
          entry.fonr = DTB_PTE_FONR(ipr[IPR_DTB_PTE]);
          entry.fonw = DTB_PTE_FONW(ipr[IPR_DTB_PTE]);
          entry.asma = DTB_PTE_ASMA(ipr[IPR_DTB_PTE]);
          entry.asn = DTB_ASN_ASN(ipr[IPR_DTB_ASN]);

          // insert new TAG/PTE value into data TLB
          tc->getDTBPtr()->insert(val, entry);
      }
        break;

      case IPR_ITB_PTE: {
          struct TlbEntry entry;

          // FIXME: granularity hints NYI...
          if (ITB_PTE_GH(val) != 0)
              panic("PTE GH field != 0");

          // write entire quad
          ipr[idx] = val;

          // construct PTE for new entry
          entry.ppn = ITB_PTE_PPN(val);
          entry.xre = ITB_PTE_XRE(val);
          entry.xwe = 0;
          entry.fonr = ITB_PTE_FONR(val);
          entry.fonw = ITB_PTE_FONW(val);
          entry.asma = ITB_PTE_ASMA(val);
          entry.asn = ITB_ASN_ASN(ipr[IPR_ITB_ASN]);

          // insert new TAG/PTE value into data TLB
          tc->getITBPtr()->insert(ipr[IPR_ITB_TAG], entry);
      }
        break;

      case IPR_ITB_IA:
        // really a control write
        ipr[idx] = 0;

        tc->getITBPtr()->flushAll();
        break;

      case IPR_ITB_IAP:
        // really a control write
        ipr[idx] = 0;

        tc->getITBPtr()->flushProcesses();
        break;

      case IPR_ITB_IS:
        // really a control write
        ipr[idx] = val;

        tc->getITBPtr()->flushAddr(val, ITB_ASN_ASN(ipr[IPR_ITB_ASN]));
        break;

      default:
        // invalid IPR
        panic("Tried to write to invalid ipr %d\n", idx);
    }

    // no error...
}

void
copyIprs(ThreadContext *src, ThreadContext *dest)
{
    for (int i = 0; i < NumInternalProcRegs; ++i)
        dest->setMiscRegNoEffect(i, src->readMiscRegNoEffect(i));
}

} // namespace AlphaISA

using namespace AlphaISA;

Fault
SimpleThread::hwrei()
{
    PCState pc = pcState();
    if (!(pc.pc() & 0x3))
        return new UnimplementedOpcodeFault;

    pc.npc(readMiscRegNoEffect(IPR_EXC_ADDR));
    pcState(pc);

    CPA::cpa()->swAutoBegin(tc, pc.npc());

    if (!misspeculating()) {
        if (kernelStats)
            kernelStats->hwrei();
    }

    // FIXME: XXX check for interrupts? XXX
    return NoFault;
}

/**
 * Check for special simulator handling of specific PAL calls.
 * If return value is false, actual PAL call will be suppressed.
 */
bool
SimpleThread::simPalCheck(int palFunc)
{
    if (kernelStats)
        kernelStats->callpal(palFunc, tc);

    switch (palFunc) {
      case PAL::halt:
        halt();
        if (--System::numSystemsRunning == 0)
            exitSimLoop("all cpus halted");
        break;

      case PAL::bpt:
      case PAL::bugchk:
        if (system->breakpoint())
            return false;
        break;
    }

    return true;
}<|MERGE_RESOLUTION|>--- conflicted
+++ resolved
@@ -253,18 +253,9 @@
 
       case IPR_PALtemp23:
         // write entire quad w/ no side-effect
-<<<<<<< HEAD
-        old = ipr[idx];
-        ipr[idx] = val;
-        if (tc->getKernelStats())
-            tc->getKernelStats()->context(old, val, tc);
-=======
-#if FULL_SYSTEM
         if (tc->getKernelStats())
             tc->getKernelStats()->context(ipr[idx], val, tc);
-#endif
-        ipr[idx] = val;
->>>>>>> f171a291
+        ipr[idx] = val;
         break;
 
       case IPR_DTB_PTE:
