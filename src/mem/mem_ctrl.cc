/*
 * Copyright (c) 2010-2020 ARM Limited
 * All rights reserved
 *
 * The license below extends only to copyright in the software and shall
 * not be construed as granting a license to any other intellectual
 * property including but not limited to intellectual property relating
 * to a hardware implementation of the functionality of the software
 * licensed hereunder.  You may use the software subject to the license
 * terms below provided that you ensure that this notice is replicated
 * unmodified and in its entirety in all distributions of the software,
 * modified or unmodified, in source code or in binary form.
 *
 * Copyright (c) 2013 Amin Farmahini-Farahani
 * All rights reserved.
 *
 * Redistribution and use in source and binary forms, with or without
 * modification, are permitted provided that the following conditions are
 * met: redistributions of source code must retain the above copyright
 * notice, this list of conditions and the following disclaimer;
 * redistributions in binary form must reproduce the above copyright
 * notice, this list of conditions and the following disclaimer in the
 * documentation and/or other materials provided with the distribution;
 * neither the name of the copyright holders nor the names of its
 * contributors may be used to endorse or promote products derived from
 * this software without specific prior written permission.
 *
 * THIS SOFTWARE IS PROVIDED BY THE COPYRIGHT HOLDERS AND CONTRIBUTORS
 * "AS IS" AND ANY EXPRESS OR IMPLIED WARRANTIES, INCLUDING, BUT NOT
 * LIMITED TO, THE IMPLIED WARRANTIES OF MERCHANTABILITY AND FITNESS FOR
 * A PARTICULAR PURPOSE ARE DISCLAIMED. IN NO EVENT SHALL THE COPYRIGHT
 * OWNER OR CONTRIBUTORS BE LIABLE FOR ANY DIRECT, INDIRECT, INCIDENTAL,
 * SPECIAL, EXEMPLARY, OR CONSEQUENTIAL DAMAGES (INCLUDING, BUT NOT
 * LIMITED TO, PROCUREMENT OF SUBSTITUTE GOODS OR SERVICES; LOSS OF USE,
 * DATA, OR PROFITS; OR BUSINESS INTERRUPTION) HOWEVER CAUSED AND ON ANY
 * THEORY OF LIABILITY, WHETHER IN CONTRACT, STRICT LIABILITY, OR TORT
 * (INCLUDING NEGLIGENCE OR OTHERWISE) ARISING IN ANY WAY OUT OF THE USE
 * OF THIS SOFTWARE, EVEN IF ADVISED OF THE POSSIBILITY OF SUCH DAMAGE.
 */

#include "mem/mem_ctrl.hh"

#include "base/trace.hh"
#include "debug/DRAM.hh"
#include "debug/Drain.hh"
#include "debug/MemCtrl.hh"
#include "debug/NVM.hh"
#include "debug/QOS.hh"
#include "mem/dram_interface.hh"
#include "mem/mem_interface.hh"
#include "mem/nvm_interface.hh"
#include "sim/system.hh"

namespace gem5
{

namespace memory
{

MemCtrl::MemCtrl(const MemCtrlParams &p) :
    qos::MemCtrl(p),
    port(name() + ".port", *this), isTimingMode(false),
    retryRdReq(false), retryWrReq(false),
    nextReqEvent([this] {processNextReqEvent(dram, respQueue,
                         respondEvent, nextReqEvent, retryWrReq);}, name()),
    respondEvent([this] {processRespondEvent(dram, respQueue,
                         respondEvent, retryRdReq); }, name()),
    dram(p.dram),
    readBufferSize(dram->readBufferSize),
    writeBufferSize(dram->writeBufferSize),
    writeHighThreshold(writeBufferSize * p.write_high_thresh_perc / 100.0),
    writeLowThreshold(writeBufferSize * p.write_low_thresh_perc / 100.0),
    minWritesPerSwitch(p.min_writes_per_switch),
    minReadsPerSwitch(p.min_reads_per_switch),
    writesThisTime(0), readsThisTime(0),
    memSchedPolicy(p.mem_sched_policy),
    frontendLatency(p.static_frontend_latency),
    backendLatency(p.static_backend_latency),
    commandWindow(p.command_window),
    prevArrival(0),
    stats(*this)
{
    DPRINTF(MemCtrl, "Setting up controller\n");

    readQueue.resize(p.qos_priorities);
    writeQueue.resize(p.qos_priorities);

    dram->setCtrl(this, commandWindow);

    // perform a basic check of the write thresholds
    if (p.write_low_thresh_perc >= p.write_high_thresh_perc)
        fatal("Write buffer low threshold %d must be smaller than the "
              "high threshold %d\n", p.write_low_thresh_perc,
              p.write_high_thresh_perc);
}

void
MemCtrl::init()
{
   if (!port.isConnected()) {
        fatal("MemCtrl %s is unconnected!\n", name());
    } else {
        port.sendRangeChange();
    }
}

void
MemCtrl::startup()
{
    // remember the memory system mode of operation
    isTimingMode = system()->isTimingMode();

    if (isTimingMode) {
        // shift the bus busy time sufficiently far ahead that we never
        // have to worry about negative values when computing the time for
        // the next request, this will add an insignificant bubble at the
        // start of simulation
        dram->nextBurstAt = curTick() + dram->commandOffset();
    }
}

Tick
MemCtrl::recvAtomic(PacketPtr pkt)
{
<<<<<<< HEAD
    DPRINTF(MemCtrl, "src/mem/mem_ctrl.cc recvAtomic: %s 0x%x\n",
=======
    if (!dram->getAddrRange().contains(pkt->getAddr())) {
        panic("Can't handle address range for packet %s\n", pkt->print());
    }

    return recvAtomicLogic(pkt, dram);
}


Tick
MemCtrl::recvAtomicLogic(PacketPtr pkt, MemInterface* mem_intr)
{
    DPRINTF(MemCtrl, "recvAtomic: %s 0x%x\n",
>>>>>>> 1d03f6de
                     pkt->cmdString(), pkt->getAddr());

    panic_if(pkt->cacheResponding(), "Should not see packets where cache "
             "is responding");

    // do the actual memory access and turn the packet into a response
    mem_intr->access(pkt);

    if (pkt->hasData()) {
        // this value is not supposed to be accurate, just enough to
        // keep things going, mimic a closed page
        // also this latency can't be 0
        return mem_intr->accessLatency();
    }

    return 0;
}

Tick
MemCtrl::recvAtomicBackdoor(PacketPtr pkt, MemBackdoorPtr &backdoor)
{
    Tick latency = recvAtomic(pkt);
    dram->getBackdoor(backdoor);
    return latency;
}

bool
MemCtrl::readQueueFull(unsigned int neededEntries) const
{
    DPRINTF(MemCtrl,
            "Read queue limit %d, current size %d, entries needed %d\n",
            readBufferSize, totalReadQueueSize + respQueue.size(),
            neededEntries);

    auto rdsize_new = totalReadQueueSize + respQueue.size() + neededEntries;
    return rdsize_new > readBufferSize;
}

bool
MemCtrl::writeQueueFull(unsigned int neededEntries) const
{
    DPRINTF(MemCtrl,
            "Write queue limit %d, current size %d, entries needed %d\n",
            writeBufferSize, totalWriteQueueSize, neededEntries);

    auto wrsize_new = (totalWriteQueueSize + neededEntries);
    return  wrsize_new > writeBufferSize;
}

bool
MemCtrl::addToReadQueue(PacketPtr pkt,
                unsigned int pkt_count, MemInterface* mem_intr)
{
    // only add to the read queue here. whenever the request is
    // eventually done, set the readyTime, and call schedule()
    assert(!pkt->isWrite());

    assert(pkt_count != 0);

    // if the request size is larger than burst size, the pkt is split into
    // multiple packets
    // Note if the pkt starting address is not aligened to burst size, the
    // address of first packet is kept unaliged. Subsequent packets
    // are aligned to burst size boundaries. This is to ensure we accurately
    // check read packets against packets in write queue.
    const Addr base_addr = pkt->getAddr();
    Addr addr = base_addr;
    unsigned pktsServicedByWrQ = 0;
    BurstHelper* burst_helper = NULL;

    uint32_t burst_size = mem_intr->bytesPerBurst();

    for (int cnt = 0; cnt < pkt_count; ++cnt) {
        unsigned size = std::min((addr | (burst_size - 1)) + 1,
                        base_addr + pkt->getSize()) - addr;
        stats.readPktSize[ceilLog2(size)]++;
        stats.readBursts++;
        stats.requestorReadAccesses[pkt->requestorId()]++;

        // First check write buffer to see if the data is already at
        // the controller
        bool foundInWrQ = false;
        Addr burst_addr = burstAlign(addr, mem_intr);
        // if the burst address is not present then there is no need
        // looking any further
        if (isInWriteQueue.find(burst_addr) != isInWriteQueue.end()) {
            for (const auto& vec : writeQueue) {
                for (const auto& p : vec) {
                    // check if the read is subsumed in the write queue
                    // packet we are looking at
                    if (p->addr <= addr &&
                       ((addr + size) <= (p->addr + p->size))) {

                        foundInWrQ = true;
                        stats.servicedByWrQ++;
                        pktsServicedByWrQ++;
                        DPRINTF(MemCtrl,
                                "Read to addr %#x with size %d serviced by "
                                "write queue\n",
                                addr, size);
                        stats.bytesReadWrQ += burst_size;
                        break;
                    }
                }
            }
        }

        // If not found in the write q, make a memory packet and
        // push it onto the read queue
        if (!foundInWrQ) {

            // Make the burst helper for split packets
            if (pkt_count > 1 && burst_helper == NULL) {
                DPRINTF(MemCtrl, "Read to addr %#x translates to %d "
                        "memory requests\n", pkt->getAddr(), pkt_count);
                burst_helper = new BurstHelper(pkt_count);
            }

            MemPacket* mem_pkt;
            mem_pkt = mem_intr->decodePacket(pkt, addr, size, true,
                                                    mem_intr->pseudoChannel);

            // Increment read entries of the rank (dram)
            // Increment count to trigger issue of non-deterministic read (nvm)
            mem_intr->setupRank(mem_pkt->rank, true);
            // Default readyTime to Max; will be reset once read is issued
            mem_pkt->readyTime = MaxTick;
            mem_pkt->burstHelper = burst_helper;

            assert(!readQueueFull(1));
            stats.rdQLenPdf[totalReadQueueSize + respQueue.size()]++;

            DPRINTF(MemCtrl, "Adding to read queue\n");

            readQueue[mem_pkt->qosValue()].push_back(mem_pkt);

            // log packet
            logRequest(MemCtrl::READ, pkt->requestorId(),
                       pkt->qosValue(), mem_pkt->addr, 1);

            // Update stats
            stats.avgRdQLen = totalReadQueueSize + respQueue.size();
        }

        // Starting address of next memory pkt (aligned to burst boundary)
        addr = (addr | (burst_size - 1)) + 1;
    }

    // If all packets are serviced by write queue, we send the repsonse back
    if (pktsServicedByWrQ == pkt_count) {
        accessAndRespond(pkt, frontendLatency, mem_intr);
        return true;
    }

    // Update how many split packets are serviced by write queue
    if (burst_helper != NULL)
        burst_helper->burstsServiced = pktsServicedByWrQ;

    // not all/any packets serviced by the write queue
    return false;
}

void
MemCtrl::addToWriteQueue(PacketPtr pkt, unsigned int pkt_count,
                                MemInterface* mem_intr)
{
    // only add to the write queue here. whenever the request is
    // eventually done, set the readyTime, and call schedule()
    assert(pkt->isWrite());

    // if the request size is larger than burst size, the pkt is split into
    // multiple packets
    const Addr base_addr = pkt->getAddr();
    Addr addr = base_addr;
    uint32_t burst_size = mem_intr->bytesPerBurst();

    for (int cnt = 0; cnt < pkt_count; ++cnt) {
        unsigned size = std::min((addr | (burst_size - 1)) + 1,
                        base_addr + pkt->getSize()) - addr;
        stats.writePktSize[ceilLog2(size)]++;
        stats.writeBursts++;
        stats.requestorWriteAccesses[pkt->requestorId()]++;

        // see if we can merge with an existing item in the write
        // queue and keep track of whether we have merged or not
        bool merged = isInWriteQueue.find(burstAlign(addr, mem_intr)) !=
            isInWriteQueue.end();

        // if the item was not merged we need to create a new write
        // and enqueue it
        if (!merged) {
            MemPacket* mem_pkt;
            mem_pkt = mem_intr->decodePacket(pkt, addr, size, false,
                                                    mem_intr->pseudoChannel);
            // Default readyTime to Max if nvm interface;
            //will be reset once read is issued
            mem_pkt->readyTime = MaxTick;

            mem_intr->setupRank(mem_pkt->rank, false);

            assert(totalWriteQueueSize < writeBufferSize);
            stats.wrQLenPdf[totalWriteQueueSize]++;

            DPRINTF(MemCtrl, "Adding to write queue\n");

            writeQueue[mem_pkt->qosValue()].push_back(mem_pkt);
            isInWriteQueue.insert(burstAlign(addr, mem_intr));

            // log packet
            logRequest(MemCtrl::WRITE, pkt->requestorId(),
                       pkt->qosValue(), mem_pkt->addr, 1);

            assert(totalWriteQueueSize == isInWriteQueue.size());

            // Update stats
            stats.avgWrQLen = totalWriteQueueSize;

        } else {
            DPRINTF(MemCtrl,
                    "Merging write burst with existing queue entry\n");

            // keep track of the fact that this burst effectively
            // disappeared as it was merged with an existing one
            stats.mergedWrBursts++;
        }

        // Starting address of next memory pkt (aligned to burst_size boundary)
        addr = (addr | (burst_size - 1)) + 1;
    }

    // we do not wait for the writes to be send to the actual memory,
    // but instead take responsibility for the consistency here and
    // snoop the write queue for any upcoming reads
    // @todo, if a pkt size is larger than burst size, we might need a
    // different front end latency
    accessAndRespond(pkt, frontendLatency, mem_intr);
}

void
MemCtrl::printQs() const
{
#if TRACING_ON
    DPRINTF(MemCtrl, "===READ QUEUE===\n\n");
    for (const auto& queue : readQueue) {
        for (const auto& packet : queue) {
            DPRINTF(MemCtrl, "Read %#x\n", packet->addr);
        }
    }

    DPRINTF(MemCtrl, "\n===RESP QUEUE===\n\n");
    for (const auto& packet : respQueue) {
        DPRINTF(MemCtrl, "Response %#x\n", packet->addr);
    }

    DPRINTF(MemCtrl, "\n===WRITE QUEUE===\n\n");
    for (const auto& queue : writeQueue) {
        for (const auto& packet : queue) {
            DPRINTF(MemCtrl, "Write %#x\n", packet->addr);
        }
    }
#endif // TRACING_ON
}

bool
MemCtrl::recvTimingReq(PacketPtr pkt)
{
    // This is where we enter from the outside world
    DPRINTF(MemCtrl, "recvTimingReq: request %s addr %#x size %d\n",
            pkt->cmdString(), pkt->getAddr(), pkt->getSize());

    panic_if(pkt->cacheResponding(), "Should not see packets where cache "
             "is responding");

    panic_if(!(pkt->isRead() || pkt->isWrite()),
             "Should only see read and writes at memory controller\n");

    // Calc avg gap between requests
    if (prevArrival != 0) {
        stats.totGap += curTick() - prevArrival;
    }
    prevArrival = curTick();

    panic_if(!(dram->getAddrRange().contains(pkt->getAddr())),
             "Can't handle address range for packet %s\n", pkt->print());

    // Find out how many memory packets a pkt translates to
    // If the burst size is equal or larger than the pkt size, then a pkt
    // translates to only one memory packet. Otherwise, a pkt translates to
    // multiple memory packets
    unsigned size = pkt->getSize();
    uint32_t burst_size = dram->bytesPerBurst();

    unsigned offset = pkt->getAddr() & (burst_size - 1);
    unsigned int pkt_count = divCeil(offset + size, burst_size);

    // run the QoS scheduler and assign a QoS priority value to the packet
    qosSchedule( { &readQueue, &writeQueue }, burst_size, pkt);

    // check local buffers and do not accept if full
    if (pkt->isWrite()) {
        assert(size != 0);
        if (writeQueueFull(pkt_count)) {
            DPRINTF(MemCtrl, "Write queue full, not accepting\n");
            // remember that we have to retry this port
            retryWrReq = true;
            stats.numWrRetry++;
            return false;
        } else {
            addToWriteQueue(pkt, pkt_count, dram);
            // If we are not already scheduled to get a request out of the
            // queue, do so now
            if (!nextReqEvent.scheduled()) {
                DPRINTF(MemCtrl, "Request scheduled immediately\n");
                schedule(nextReqEvent, curTick());
            }
            stats.writeReqs++;
            stats.bytesWrittenSys += size;
        }
    } else {
        assert(pkt->isRead());
        assert(size != 0);
        if (readQueueFull(pkt_count)) {
            DPRINTF(MemCtrl, "Read queue full, not accepting\n");
            // remember that we have to retry this port
            retryRdReq = true;
            stats.numRdRetry++;
            return false;
        } else {
            if (!addToReadQueue(pkt, pkt_count, dram)) {
                // If we are not already scheduled to get a request out of the
                // queue, do so now
                if (!nextReqEvent.scheduled()) {
                    DPRINTF(MemCtrl, "Request scheduled immediately\n");
                    schedule(nextReqEvent, curTick());
                }
            }
            stats.readReqs++;
            stats.bytesReadSys += size;
        }
    }

    return true;
}

void
MemCtrl::processRespondEvent(MemInterface* mem_intr,
                        MemPacketQueue& queue,
                        EventFunctionWrapper& resp_event,
                        bool& retry_rd_req)
{

    DPRINTF(MemCtrl,
            "processRespondEvent(): Some req has reached its readyTime\n");

    MemPacket* mem_pkt = queue.front();

    // media specific checks and functions when read response is complete
    // DRAM only
    mem_intr->respondEvent(mem_pkt->rank);

    if (mem_pkt->burstHelper) {
        // it is a split packet
        mem_pkt->burstHelper->burstsServiced++;
        if (mem_pkt->burstHelper->burstsServiced ==
            mem_pkt->burstHelper->burstCount) {
            // we have now serviced all children packets of a system packet
            // so we can now respond to the requestor
            // @todo we probably want to have a different front end and back
            // end latency for split packets
            accessAndRespond(mem_pkt->pkt, frontendLatency + backendLatency,
                             mem_intr);
            delete mem_pkt->burstHelper;
            mem_pkt->burstHelper = NULL;
        }
    } else {
        // it is not a split packet
        accessAndRespond(mem_pkt->pkt, frontendLatency + backendLatency,
                         mem_intr);
    }

    queue.pop_front();

    if (!queue.empty()) {
        assert(queue.front()->readyTime >= curTick());
        assert(!resp_event.scheduled());
        schedule(resp_event, queue.front()->readyTime);
    } else {
        // if there is nothing left in any queue, signal a drain
        if (drainState() == DrainState::Draining &&
            !totalWriteQueueSize && !totalReadQueueSize &&
            allIntfDrained()) {

            DPRINTF(Drain, "Controller done draining\n");
            signalDrainDone();
        } else {
            // check the refresh state and kick the refresh event loop
            // into action again if banks already closed and just waiting
            // for read to complete
            // DRAM only
            mem_intr->checkRefreshState(mem_pkt->rank);
        }
    }

    delete mem_pkt;

    // We have made a location in the queue available at this point,
    // so if there is a read that was forced to wait, retry now
    if (retry_rd_req) {
        retry_rd_req = false;
        port.sendRetryReq();
    }
}

MemPacketQueue::iterator
MemCtrl::chooseNext(MemPacketQueue& queue, Tick extra_col_delay,
                                                MemInterface* mem_intr)
{
    // This method does the arbitration between requests.

    MemPacketQueue::iterator ret = queue.end();

    if (!queue.empty()) {
        if (queue.size() == 1) {
            // available rank corresponds to state refresh idle
            MemPacket* mem_pkt = *(queue.begin());
            if (mem_pkt->pseudoChannel != mem_intr->pseudoChannel) {
                return ret;
            }
            if (packetReady(mem_pkt, mem_intr)) {
                ret = queue.begin();
                DPRINTF(MemCtrl, "Single request, going to a free rank\n");
            } else {
                DPRINTF(MemCtrl, "Single request, going to a busy rank\n");
            }
        } else if (memSchedPolicy == enums::fcfs) {
            // check if there is a packet going to a free rank
            for (auto i = queue.begin(); i != queue.end(); ++i) {
                MemPacket* mem_pkt = *i;
                if (packetReady(mem_pkt, mem_intr)) {
                    ret = i;
                    break;
                }
            }
        } else if (memSchedPolicy == enums::frfcfs) {
            Tick col_allowed_at;
            std::tie(ret, col_allowed_at)
                    = chooseNextFRFCFS(queue, extra_col_delay, mem_intr);
        } else {
            panic("No scheduling policy chosen\n");
        }
    }
    return ret;
}

std::pair<MemPacketQueue::iterator, Tick>
MemCtrl::chooseNextFRFCFS(MemPacketQueue& queue, Tick extra_col_delay,
                                MemInterface* mem_intr)
{
    auto selected_pkt_it = queue.end();
    Tick col_allowed_at = MaxTick;

    // time we need to issue a column command to be seamless
    const Tick min_col_at = std::max(mem_intr->nextBurstAt + extra_col_delay,
                                    curTick());

    std::tie(selected_pkt_it, col_allowed_at) =
                 mem_intr->chooseNextFRFCFS(queue, min_col_at);

    if (selected_pkt_it == queue.end()) {
        DPRINTF(MemCtrl, "%s no available packets found\n", __func__);
    }

    return std::make_pair(selected_pkt_it, col_allowed_at);
}

void
MemCtrl::accessAndRespond(PacketPtr pkt, Tick static_latency,
                                                MemInterface* mem_intr)
{
    DPRINTF(MemCtrl, "Responding to Address %#x.. \n", pkt->getAddr());

    bool needsResponse = pkt->needsResponse();
    // do the actual memory access which also turns the packet into a
    // response
    panic_if(!mem_intr->getAddrRange().contains(pkt->getAddr()),
             "Can't handle address range for packet %s\n", pkt->print());
    mem_intr->access(pkt);

    // turn packet around to go back to requestor if response expected
    if (needsResponse) {
        // access already turned the packet into a response
        assert(pkt->isResponse());
        // response_time consumes the static latency and is charged also
        // with headerDelay that takes into account the delay provided by
        // the xbar and also the payloadDelay that takes into account the
        // number of data beats.
        Tick response_time = curTick() + static_latency + pkt->headerDelay +
                             pkt->payloadDelay;
        // Here we reset the timing of the packet before sending it out.
        pkt->headerDelay = pkt->payloadDelay = 0;

        // queue the packet in the response queue to be sent out after
        // the static latency has passed
        port.schedTimingResp(pkt, response_time);
    } else {
        // @todo the packet is going to be deleted, and the MemPacket
        // is still having a pointer to it
        pendingDelete.reset(pkt);
    }

    DPRINTF(MemCtrl, "Done\n");

    return;
}

void
MemCtrl::pruneBurstTick()
{
    auto it = burstTicks.begin();
    while (it != burstTicks.end()) {
        auto current_it = it++;
        if (curTick() > *current_it) {
            DPRINTF(MemCtrl, "Removing burstTick for %d\n", *current_it);
            burstTicks.erase(current_it);
        }
    }
}

Tick
MemCtrl::getBurstWindow(Tick cmd_tick)
{
    // get tick aligned to burst window
    Tick burst_offset = cmd_tick % commandWindow;
    return (cmd_tick - burst_offset);
}

Tick
MemCtrl::verifySingleCmd(Tick cmd_tick, Tick max_cmds_per_burst, bool row_cmd)
{
    // start with assumption that there is no contention on command bus
    Tick cmd_at = cmd_tick;

    // get tick aligned to burst window
    Tick burst_tick = getBurstWindow(cmd_tick);

    // verify that we have command bandwidth to issue the command
    // if not, iterate over next window(s) until slot found
    while (burstTicks.count(burst_tick) >= max_cmds_per_burst) {
        DPRINTF(MemCtrl, "Contention found on command bus at %d\n",
                burst_tick);
        burst_tick += commandWindow;
        cmd_at = burst_tick;
    }

    // add command into burst window and return corresponding Tick
    burstTicks.insert(burst_tick);
    return cmd_at;
}

Tick
MemCtrl::verifyMultiCmd(Tick cmd_tick, Tick max_cmds_per_burst,
                         Tick max_multi_cmd_split)
{
    // start with assumption that there is no contention on command bus
    Tick cmd_at = cmd_tick;

    // get tick aligned to burst window
    Tick burst_tick = getBurstWindow(cmd_tick);

    // Command timing requirements are from 2nd command
    // Start with assumption that 2nd command will issue at cmd_at and
    // find prior slot for 1st command to issue
    // Given a maximum latency of max_multi_cmd_split between the commands,
    // find the burst at the maximum latency prior to cmd_at
    Tick burst_offset = 0;
    Tick first_cmd_offset = cmd_tick % commandWindow;
    while (max_multi_cmd_split > (first_cmd_offset + burst_offset)) {
        burst_offset += commandWindow;
    }
    // get the earliest burst aligned address for first command
    // ensure that the time does not go negative
    Tick first_cmd_tick = burst_tick - std::min(burst_offset, burst_tick);

    // Can required commands issue?
    bool first_can_issue = false;
    bool second_can_issue = false;
    // verify that we have command bandwidth to issue the command(s)
    while (!first_can_issue || !second_can_issue) {
        bool same_burst = (burst_tick == first_cmd_tick);
        auto first_cmd_count = burstTicks.count(first_cmd_tick);
        auto second_cmd_count = same_burst ? first_cmd_count + 1 :
                                   burstTicks.count(burst_tick);

        first_can_issue = first_cmd_count < max_cmds_per_burst;
        second_can_issue = second_cmd_count < max_cmds_per_burst;

        if (!second_can_issue) {
            DPRINTF(MemCtrl, "Contention (cmd2) found on command bus at %d\n",
                    burst_tick);
            burst_tick += commandWindow;
            cmd_at = burst_tick;
        }

        // Verify max_multi_cmd_split isn't violated when command 2 is shifted
        // If commands initially were issued in same burst, they are
        // now in consecutive bursts and can still issue B2B
        bool gap_violated = !same_burst &&
             ((burst_tick - first_cmd_tick) > max_multi_cmd_split);

        if (!first_can_issue || (!second_can_issue && gap_violated)) {
            DPRINTF(MemCtrl, "Contention (cmd1) found on command bus at %d\n",
                    first_cmd_tick);
            first_cmd_tick += commandWindow;
        }
    }

    // Add command to burstTicks
    burstTicks.insert(burst_tick);
    burstTicks.insert(first_cmd_tick);

    return cmd_at;
}

bool
MemCtrl::inReadBusState(bool next_state) const
{
    // check the bus state
    if (next_state) {
        // use busStateNext to get the state that will be used
        // for the next burst
        return (busStateNext == MemCtrl::READ);
    } else {
        return (busState == MemCtrl::READ);
    }
}

bool
MemCtrl::inWriteBusState(bool next_state) const
{
    // check the bus state
    if (next_state) {
        // use busStateNext to get the state that will be used
        // for the next burst
        return (busStateNext == MemCtrl::WRITE);
    } else {
        return (busState == MemCtrl::WRITE);
    }
}

Tick
MemCtrl::doBurstAccess(MemPacket* mem_pkt, MemInterface* mem_intr)
{
    // first clean up the burstTick set, removing old entries
    // before adding new entries for next burst
    pruneBurstTick();

    // When was command issued?
    Tick cmd_at;

    // Issue the next burst and update bus state to reflect
    // when previous command was issued
    std::vector<MemPacketQueue>& queue = selQueue(mem_pkt->isRead());
    std::tie(cmd_at, mem_intr->nextBurstAt) =
            mem_intr->doBurstAccess(mem_pkt, mem_intr->nextBurstAt, queue);

    DPRINTF(MemCtrl, "Access to %#x, ready at %lld next burst at %lld.\n",
            mem_pkt->addr, mem_pkt->readyTime, mem_intr->nextBurstAt);

    // Update the minimum timing between the requests, this is a
    // conservative estimate of when we have to schedule the next
    // request to not introduce any unecessary bubbles. In most cases
    // we will wake up sooner than we have to.
    mem_intr->nextReqTime = mem_intr->nextBurstAt - mem_intr->commandOffset();

    // Update the common bus stats
    if (mem_pkt->isRead()) {
        ++readsThisTime;
        // Update latency stats
        stats.requestorReadTotalLat[mem_pkt->requestorId()] +=
            mem_pkt->readyTime - mem_pkt->entryTime;
        stats.requestorReadBytes[mem_pkt->requestorId()] += mem_pkt->size;
    } else {
        ++writesThisTime;
        stats.requestorWriteBytes[mem_pkt->requestorId()] += mem_pkt->size;
        stats.requestorWriteTotalLat[mem_pkt->requestorId()] +=
            mem_pkt->readyTime - mem_pkt->entryTime;
    }

    return cmd_at;
}

bool
MemCtrl::memBusy(MemInterface* mem_intr) {

    // check ranks for refresh/wakeup - uses busStateNext, so done after
    // turnaround decisions
    // Default to busy status and update based on interface specifics
    // Default state of unused interface is 'true'
    bool mem_busy = true;
    bool all_writes_nvm = mem_intr->numWritesQueued == totalWriteQueueSize;
    bool read_queue_empty = totalReadQueueSize == 0;
    mem_busy = mem_intr->isBusy(read_queue_empty, all_writes_nvm);
    if (mem_busy) {
        // if all ranks are refreshing wait for them to finish
        // and stall this state machine without taking any further
        // action, and do not schedule a new nextReqEvent
        return true;
    } else {
        return false;
    }
}

bool
MemCtrl::nvmWriteBlock(MemInterface* mem_intr) {

    bool all_writes_nvm = mem_intr->numWritesQueued == totalWriteQueueSize;
    return (mem_intr->writeRespQueueFull() && all_writes_nvm);
}

void
MemCtrl::nonDetermReads(MemInterface* mem_intr) {

    for (auto queue = readQueue.rbegin();
            queue != readQueue.rend(); ++queue) {
            // select non-deterministic NVM read to issue
            // assume that we have the command bandwidth to issue this along
            // with additional RD/WR burst with needed bank operations
            if (mem_intr->readsWaitingToIssue()) {
                // select non-deterministic NVM read to issue
                mem_intr->chooseRead(*queue);
            }
    }
}

void
MemCtrl::processNextReqEvent(MemInterface* mem_intr,
                        MemPacketQueue& resp_queue,
                        EventFunctionWrapper& resp_event,
                        EventFunctionWrapper& next_req_event,
                        bool& retry_wr_req) {
    // transition is handled by QoS algorithm if enabled
    if (turnPolicy) {
        // select bus state - only done if QoS algorithms are in use
        busStateNext = selectNextBusState();
    }

    // detect bus state change
    bool switched_cmd_type = (busState != busStateNext);
    // record stats
    recordTurnaroundStats();

    DPRINTF(MemCtrl, "QoS Turnarounds selected state %s %s\n",
            (busState==MemCtrl::READ)?"READ":"WRITE",
            switched_cmd_type?"[turnaround triggered]":"");

    if (switched_cmd_type) {
        if (busState == MemCtrl::READ) {
            DPRINTF(MemCtrl,
                    "Switching to writes after %d reads with %d reads "
                    "waiting\n", readsThisTime, totalReadQueueSize);
            stats.rdPerTurnAround.sample(readsThisTime);
            readsThisTime = 0;
        } else {
            DPRINTF(MemCtrl,
                    "Switching to reads after %d writes with %d writes "
                    "waiting\n", writesThisTime, totalWriteQueueSize);
            stats.wrPerTurnAround.sample(writesThisTime);
            writesThisTime = 0;
        }
    }

    // updates current state
    busState = busStateNext;

    nonDetermReads(mem_intr);

    if (memBusy(mem_intr)) {
        return;
    }

    // when we get here it is either a read or a write
    if (busState == READ) {

        // track if we should switch or not
        bool switch_to_writes = false;

        if (totalReadQueueSize == 0) {
            // In the case there is no read request to go next,
            // trigger writes if we have passed the low threshold (or
            // if we are draining)
            if (!(totalWriteQueueSize == 0) &&
                (drainState() == DrainState::Draining ||
                 totalWriteQueueSize > writeLowThreshold)) {

                DPRINTF(MemCtrl,
                        "Switching to writes due to read queue empty\n");
                switch_to_writes = true;
            } else {
                // check if we are drained
                // not done draining until in PWR_IDLE state
                // ensuring all banks are closed and
                // have exited low power states
                if (drainState() == DrainState::Draining &&
                    respQEmpty() && allIntfDrained()) {

                    DPRINTF(Drain, "MemCtrl controller done draining\n");
                    signalDrainDone();
                }

                // nothing to do, not even any point in scheduling an
                // event for the next request
                return;
            }
        } else {

            bool read_found = false;
            MemPacketQueue::iterator to_read;
            uint8_t prio = numPriorities();

            for (auto queue = readQueue.rbegin();
                 queue != readQueue.rend(); ++queue) {

                prio--;

                DPRINTF(QOS,
                        "Checking READ queue [%d] priority [%d elements]\n",
                        prio, queue->size());

                // Figure out which read request goes next
                // If we are changing command type, incorporate the minimum
                // bus turnaround delay which will be rank to rank delay
                to_read = chooseNext((*queue), switched_cmd_type ?
                                     minWriteToReadDataGap() : 0, mem_intr);

                if (to_read != queue->end()) {
                    // candidate read found
                    read_found = true;
                    break;
                }
            }

            // if no read to an available rank is found then return
            // at this point. There could be writes to the available ranks
            // which are above the required threshold. However, to
            // avoid adding more complexity to the code, return and wait
            // for a refresh event to kick things into action again.
            if (!read_found) {
                DPRINTF(MemCtrl, "No Reads Found - exiting\n");
                return;
            }

            auto mem_pkt = *to_read;

            Tick cmd_at = doBurstAccess(mem_pkt, mem_intr);

            DPRINTF(MemCtrl,
            "Command for %#x, issued at %lld.\n", mem_pkt->addr, cmd_at);

            // sanity check
            assert(pktSizeCheck(mem_pkt, mem_intr));
            assert(mem_pkt->readyTime >= curTick());

            // log the response
            logResponse(MemCtrl::READ, (*to_read)->requestorId(),
                        mem_pkt->qosValue(), mem_pkt->getAddr(), 1,
                        mem_pkt->readyTime - mem_pkt->entryTime);


            // Insert into response queue. It will be sent back to the
            // requestor at its readyTime
            if (resp_queue.empty()) {
                assert(!resp_event.scheduled());
                schedule(resp_event, mem_pkt->readyTime);
            } else {
                assert(resp_queue.back()->readyTime <= mem_pkt->readyTime);
                assert(resp_event.scheduled());
            }

            resp_queue.push_back(mem_pkt);

            // we have so many writes that we have to transition
            // don't transition if the writeRespQueue is full and
            // there are no other writes that can issue
            // Also ensure that we've issued a minimum defined number
            // of reads before switching, or have emptied the readQ
            if ((totalWriteQueueSize > writeHighThreshold) &&
               (readsThisTime >= minReadsPerSwitch || totalReadQueueSize == 0)
               && !(nvmWriteBlock(mem_intr))) {
                switch_to_writes = true;
            }

            // remove the request from the queue
            // the iterator is no longer valid .
            readQueue[mem_pkt->qosValue()].erase(to_read);
        }

        // switching to writes, either because the read queue is empty
        // and the writes have passed the low threshold (or we are
        // draining), or because the writes hit the hight threshold
        if (switch_to_writes) {
            // transition to writing
            busStateNext = WRITE;
        }
    } else {

        bool write_found = false;
        MemPacketQueue::iterator to_write;
        uint8_t prio = numPriorities();

        for (auto queue = writeQueue.rbegin();
             queue != writeQueue.rend(); ++queue) {

            prio--;

            DPRINTF(QOS,
                    "Checking WRITE queue [%d] priority [%d elements]\n",
                    prio, queue->size());

            // If we are changing command type, incorporate the minimum
            // bus turnaround delay
            to_write = chooseNext((*queue),
                    switched_cmd_type ? minReadToWriteDataGap() : 0, mem_intr);

            if (to_write != queue->end()) {
                write_found = true;
                break;
            }
        }

        // if there are no writes to a rank that is available to service
        // requests (i.e. rank is in refresh idle state) are found then
        // return. There could be reads to the available ranks. However, to
        // avoid adding more complexity to the code, return at this point and
        // wait for a refresh event to kick things into action again.
        if (!write_found) {
            DPRINTF(MemCtrl, "No Writes Found - exiting\n");
            return;
        }

        auto mem_pkt = *to_write;

        // sanity check
        assert(pktSizeCheck(mem_pkt, mem_intr));

        Tick cmd_at = doBurstAccess(mem_pkt, mem_intr);
        DPRINTF(MemCtrl,
        "Command for %#x, issued at %lld.\n", mem_pkt->addr, cmd_at);

        isInWriteQueue.erase(burstAlign(mem_pkt->addr, mem_intr));

        // log the response
        logResponse(MemCtrl::WRITE, mem_pkt->requestorId(),
                    mem_pkt->qosValue(), mem_pkt->getAddr(), 1,
                    mem_pkt->readyTime - mem_pkt->entryTime);


        // remove the request from the queue - the iterator is no longer valid
        writeQueue[mem_pkt->qosValue()].erase(to_write);

        delete mem_pkt;

        // If we emptied the write queue, or got sufficiently below the
        // threshold (using the minWritesPerSwitch as the hysteresis) and
        // are not draining, or we have reads waiting and have done enough
        // writes, then switch to reads.
        // If we are interfacing to NVM and have filled the writeRespQueue,
        // with only NVM writes in Q, then switch to reads
        bool below_threshold =
            totalWriteQueueSize + minWritesPerSwitch < writeLowThreshold;

        if (totalWriteQueueSize == 0 ||
            (below_threshold && drainState() != DrainState::Draining) ||
            (totalReadQueueSize && writesThisTime >= minWritesPerSwitch) ||
            (totalReadQueueSize && (nvmWriteBlock(mem_intr)))) {

            // turn the bus back around for reads again
            busStateNext = MemCtrl::READ;

            // note that the we switch back to reads also in the idle
            // case, which eventually will check for any draining and
            // also pause any further scheduling if there is really
            // nothing to do
        }
    }
    // It is possible that a refresh to another rank kicks things back into
    // action before reaching this point.
    if (!next_req_event.scheduled())
        schedule(next_req_event, std::max(mem_intr->nextReqTime, curTick()));

    if (retry_wr_req && totalWriteQueueSize < writeBufferSize) {
        retry_wr_req = false;
        port.sendRetryReq();
    }
}

bool
MemCtrl::packetReady(MemPacket* pkt, MemInterface* mem_intr)
{
    return mem_intr->burstReady(pkt);
}

Tick
MemCtrl::minReadToWriteDataGap()
{
    return dram->minReadToWriteDataGap();
}

Tick
MemCtrl::minWriteToReadDataGap()
{
    return dram->minWriteToReadDataGap();
}

Addr
MemCtrl::burstAlign(Addr addr, MemInterface* mem_intr) const
{
    return (addr & ~(Addr(mem_intr->bytesPerBurst() - 1)));
}

bool
MemCtrl::pktSizeCheck(MemPacket* mem_pkt, MemInterface* mem_intr) const
{
    return (mem_pkt->size <= mem_intr->bytesPerBurst());
}

MemCtrl::CtrlStats::CtrlStats(MemCtrl &_ctrl)
    : statistics::Group(&_ctrl),
    ctrl(_ctrl),

    ADD_STAT(readReqs, statistics::units::Count::get(),
             "Number of read requests accepted"),
    ADD_STAT(writeReqs, statistics::units::Count::get(),
             "Number of write requests accepted"),

    ADD_STAT(readBursts, statistics::units::Count::get(),
             "Number of controller read bursts, including those serviced by "
             "the write queue"),
    ADD_STAT(writeBursts, statistics::units::Count::get(),
             "Number of controller write bursts, including those merged in "
             "the write queue"),
    ADD_STAT(servicedByWrQ, statistics::units::Count::get(),
             "Number of controller read bursts serviced by the write queue"),
    ADD_STAT(mergedWrBursts, statistics::units::Count::get(),
             "Number of controller write bursts merged with an existing one"),

    ADD_STAT(neitherReadNorWriteReqs, statistics::units::Count::get(),
             "Number of requests that are neither read nor write"),

    ADD_STAT(avgRdQLen, statistics::units::Rate<
                statistics::units::Count, statistics::units::Tick>::get(),
             "Average read queue length when enqueuing"),
    ADD_STAT(avgWrQLen, statistics::units::Rate<
                statistics::units::Count, statistics::units::Tick>::get(),
             "Average write queue length when enqueuing"),

    ADD_STAT(numRdRetry, statistics::units::Count::get(),
             "Number of times read queue was full causing retry"),
    ADD_STAT(numWrRetry, statistics::units::Count::get(),
             "Number of times write queue was full causing retry"),

    ADD_STAT(readPktSize, statistics::units::Count::get(),
             "Read request sizes (log2)"),
    ADD_STAT(writePktSize, statistics::units::Count::get(),
             "Write request sizes (log2)"),

    ADD_STAT(rdQLenPdf, statistics::units::Count::get(),
             "What read queue length does an incoming req see"),
    ADD_STAT(wrQLenPdf, statistics::units::Count::get(),
             "What write queue length does an incoming req see"),

    ADD_STAT(rdPerTurnAround, statistics::units::Count::get(),
             "Reads before turning the bus around for writes"),
    ADD_STAT(wrPerTurnAround, statistics::units::Count::get(),
             "Writes before turning the bus around for reads"),

    ADD_STAT(bytesReadWrQ, statistics::units::Byte::get(),
             "Total number of bytes read from write queue"),
    ADD_STAT(bytesReadSys, statistics::units::Byte::get(),
             "Total read bytes from the system interface side"),
    ADD_STAT(bytesWrittenSys, statistics::units::Byte::get(),
             "Total written bytes from the system interface side"),

    ADD_STAT(avgRdBWSys, statistics::units::Rate<
                statistics::units::Byte, statistics::units::Second>::get(),
             "Average system read bandwidth in Byte/s"),
    ADD_STAT(avgWrBWSys, statistics::units::Rate<
                statistics::units::Byte, statistics::units::Second>::get(),
             "Average system write bandwidth in Byte/s"),

    ADD_STAT(totGap, statistics::units::Tick::get(),
             "Total gap between requests"),
    ADD_STAT(avgGap, statistics::units::Rate<
                statistics::units::Tick, statistics::units::Count>::get(),
             "Average gap between requests"),

    ADD_STAT(requestorReadBytes, statistics::units::Byte::get(),
             "Per-requestor bytes read from memory"),
    ADD_STAT(requestorWriteBytes, statistics::units::Byte::get(),
             "Per-requestor bytes write to memory"),
    ADD_STAT(requestorReadRate, statistics::units::Rate<
                statistics::units::Byte, statistics::units::Second>::get(),
             "Per-requestor bytes read from memory rate"),
    ADD_STAT(requestorWriteRate, statistics::units::Rate<
                statistics::units::Byte, statistics::units::Second>::get(),
             "Per-requestor bytes write to memory rate"),
    ADD_STAT(requestorReadAccesses, statistics::units::Count::get(),
             "Per-requestor read serviced memory accesses"),
    ADD_STAT(requestorWriteAccesses, statistics::units::Count::get(),
             "Per-requestor write serviced memory accesses"),
    ADD_STAT(requestorReadTotalLat, statistics::units::Tick::get(),
             "Per-requestor read total memory access latency"),
    ADD_STAT(requestorWriteTotalLat, statistics::units::Tick::get(),
             "Per-requestor write total memory access latency"),
    ADD_STAT(requestorReadAvgLat, statistics::units::Rate<
                statistics::units::Tick, statistics::units::Count>::get(),
             "Per-requestor read average memory access latency"),
    ADD_STAT(requestorWriteAvgLat, statistics::units::Rate<
                statistics::units::Tick, statistics::units::Count>::get(),
             "Per-requestor write average memory access latency")
{
}

void
MemCtrl::CtrlStats::regStats()
{
    using namespace statistics;

    assert(ctrl.system());
    const auto max_requestors = ctrl.system()->maxRequestors();

    avgRdQLen.precision(2);
    avgWrQLen.precision(2);

    readPktSize.init(ceilLog2(ctrl.system()->cacheLineSize()) + 1);
    writePktSize.init(ceilLog2(ctrl.system()->cacheLineSize()) + 1);

    rdQLenPdf.init(ctrl.readBufferSize);
    wrQLenPdf.init(ctrl.writeBufferSize);

    rdPerTurnAround
        .init(ctrl.readBufferSize)
        .flags(nozero);
    wrPerTurnAround
        .init(ctrl.writeBufferSize)
        .flags(nozero);

    avgRdBWSys.precision(8);
    avgWrBWSys.precision(8);
    avgGap.precision(2);

    // per-requestor bytes read and written to memory
    requestorReadBytes
        .init(max_requestors)
        .flags(nozero | nonan);

    requestorWriteBytes
        .init(max_requestors)
        .flags(nozero | nonan);

    // per-requestor bytes read and written to memory rate
    requestorReadRate
        .flags(nozero | nonan)
        .precision(12);

    requestorReadAccesses
        .init(max_requestors)
        .flags(nozero);

    requestorWriteAccesses
        .init(max_requestors)
        .flags(nozero);

    requestorReadTotalLat
        .init(max_requestors)
        .flags(nozero | nonan);

    requestorReadAvgLat
        .flags(nonan)
        .precision(2);

    requestorWriteRate
        .flags(nozero | nonan)
        .precision(12);

    requestorWriteTotalLat
        .init(max_requestors)
        .flags(nozero | nonan);

    requestorWriteAvgLat
        .flags(nonan)
        .precision(2);

    for (int i = 0; i < max_requestors; i++) {
        const std::string requestor = ctrl.system()->getRequestorName(i);
        requestorReadBytes.subname(i, requestor);
        requestorReadRate.subname(i, requestor);
        requestorWriteBytes.subname(i, requestor);
        requestorWriteRate.subname(i, requestor);
        requestorReadAccesses.subname(i, requestor);
        requestorWriteAccesses.subname(i, requestor);
        requestorReadTotalLat.subname(i, requestor);
        requestorReadAvgLat.subname(i, requestor);
        requestorWriteTotalLat.subname(i, requestor);
        requestorWriteAvgLat.subname(i, requestor);
    }

    // Formula stats
    avgRdBWSys = (bytesReadSys) / simSeconds;
    avgWrBWSys = (bytesWrittenSys) / simSeconds;

    avgGap = totGap / (readReqs + writeReqs);

    requestorReadRate = requestorReadBytes / simSeconds;
    requestorWriteRate = requestorWriteBytes / simSeconds;
    requestorReadAvgLat = requestorReadTotalLat / requestorReadAccesses;
    requestorWriteAvgLat = requestorWriteTotalLat / requestorWriteAccesses;
}

void
MemCtrl::recvFunctional(PacketPtr pkt)
{
    bool found = recvFunctionalLogic(pkt, dram);

    panic_if(!found, "Can't handle address range for packet %s\n",
             pkt->print());
}

bool
MemCtrl::recvFunctionalLogic(PacketPtr pkt, MemInterface* mem_intr)
{
    if (mem_intr->getAddrRange().contains(pkt->getAddr())) {
        // rely on the abstract memory
        mem_intr->functionalAccess(pkt);
        return true;
    } else {
        return false;
    }
}

Port &
MemCtrl::getPort(const std::string &if_name, PortID idx)
{
    if (if_name != "port") {
        return qos::MemCtrl::getPort(if_name, idx);
    } else {
        return port;
    }
}

bool
MemCtrl::allIntfDrained() const
{
   // DRAM: ensure dram is in power down and refresh IDLE states
   // NVM: No outstanding NVM writes
   // NVM: All other queues verified as needed with calling logic
   return dram->allRanksDrained();
}

DrainState
MemCtrl::drain()
{
    // if there is anything in any of our internal queues, keep track
    // of that as well
    if (!(!totalWriteQueueSize && !totalReadQueueSize && respQueue.empty() &&
          allIntfDrained())) {

        DPRINTF(Drain, "Memory controller not drained, write: %d, read: %d,"
                " resp: %d\n", totalWriteQueueSize, totalReadQueueSize,
                respQueue.size());

        // the only queue that is not drained automatically over time
        // is the write queue, thus kick things into action if needed
        if (!totalWriteQueueSize && !nextReqEvent.scheduled()) {
            schedule(nextReqEvent, curTick());
        }

        dram->drainRanks();

        return DrainState::Draining;
    } else {
        return DrainState::Drained;
    }
}

void
MemCtrl::drainResume()
{
    if (!isTimingMode && system()->isTimingMode()) {
        // if we switched to timing mode, kick things into action,
        // and behave as if we restored from a checkpoint
        startup();
        dram->startup();
    } else if (isTimingMode && !system()->isTimingMode()) {
        // if we switch from timing mode, stop the refresh events to
        // not cause issues with KVM
        dram->suspend();
    }

    // update the mode
    isTimingMode = system()->isTimingMode();
}

AddrRangeList
MemCtrl::getAddrRanges()
{
    AddrRangeList range;
    range.push_back(dram->getAddrRange());
    return range;
}

MemCtrl::MemoryPort::
MemoryPort(const std::string& name, MemCtrl& _ctrl)
    : QueuedResponsePort(name, &_ctrl, queue), queue(_ctrl, *this, true),
      ctrl(_ctrl)
{ }

AddrRangeList
MemCtrl::MemoryPort::getAddrRanges() const
{
    return ctrl.getAddrRanges();
}

void
MemCtrl::MemoryPort::recvFunctional(PacketPtr pkt)
{
    pkt->pushLabel(ctrl.name());

    if (!queue.trySatisfyFunctional(pkt)) {
        // Default implementation of SimpleTimingPort::recvFunctional()
        // calls recvAtomic() and throws away the latency; we can save a
        // little here by just not calculating the latency.
        ctrl.recvFunctional(pkt);
    }

    pkt->popLabel();
}

Tick
MemCtrl::MemoryPort::recvAtomic(PacketPtr pkt)
{
    return ctrl.recvAtomic(pkt);
}

Tick
MemCtrl::MemoryPort::recvAtomicBackdoor(
        PacketPtr pkt, MemBackdoorPtr &backdoor)
{
    return ctrl.recvAtomicBackdoor(pkt, backdoor);
}

bool
MemCtrl::MemoryPort::recvTimingReq(PacketPtr pkt)
{
    // pass it to the memory controller
    return ctrl.recvTimingReq(pkt);
}

} // namespace memory
} // namespace gem5<|MERGE_RESOLUTION|>--- conflicted
+++ resolved
@@ -122,9 +122,6 @@
 Tick
 MemCtrl::recvAtomic(PacketPtr pkt)
 {
-<<<<<<< HEAD
-    DPRINTF(MemCtrl, "src/mem/mem_ctrl.cc recvAtomic: %s 0x%x\n",
-=======
     if (!dram->getAddrRange().contains(pkt->getAddr())) {
         panic("Can't handle address range for packet %s\n", pkt->print());
     }
@@ -137,7 +134,6 @@
 MemCtrl::recvAtomicLogic(PacketPtr pkt, MemInterface* mem_intr)
 {
     DPRINTF(MemCtrl, "recvAtomic: %s 0x%x\n",
->>>>>>> 1d03f6de
                      pkt->cmdString(), pkt->getAddr());
 
     panic_if(pkt->cacheResponding(), "Should not see packets where cache "
