--- conflicted
+++ resolved
@@ -36,82 +36,6 @@
 {
 
 template <class Entry>
-<<<<<<< HEAD
-AssociativeSet<Entry>::AssociativeSet(int assoc, int num_entries,
-                                      BaseIndexingPolicy *idx_policy,
-                                      replacement_policy::Base *rpl_policy,
-                                      Entry const &init_value)
-    : associativity(assoc),
-      numEntries(num_entries),
-      indexingPolicy(idx_policy),
-      replacementPolicy(rpl_policy),
-      entries(numEntries, init_value)
-{
-    fatal_if(!isPowerOf2(num_entries),
-             "The number of entries of an "
-             "AssociativeSet<> must be a power of 2");
-    fatal_if(!isPowerOf2(assoc), "The associativity of an AssociativeSet<> "
-                                 "must be a power of 2");
-    for (unsigned int entry_idx = 0; entry_idx < numEntries; entry_idx += 1) {
-        Entry *entry = &entries[entry_idx];
-        indexingPolicy->setEntry(entry, entry_idx);
-        entry->replacementData = replacementPolicy->instantiateEntry();
-    }
-}
-
-template <class Entry>
-Entry *
-AssociativeSet<Entry>::findEntry(Addr addr, bool is_secure) const
-{
-    Addr tag = indexingPolicy->extractTag(addr);
-    const std::vector<ReplaceableEntry *> selected_entries =
-        indexingPolicy->getPossibleEntries(addr);
-
-    for (const auto &location : selected_entries) {
-        Entry *entry = static_cast<Entry *>(location);
-        if ((entry->getTag() == tag) && entry->isValid() &&
-            entry->isSecure() == is_secure) {
-            return entry;
-        }
-    }
-    return nullptr;
-}
-
-template <class Entry>
-void
-AssociativeSet<Entry>::accessEntry(Entry *entry)
-{
-    replacementPolicy->touch(entry->replacementData);
-}
-
-template <class Entry>
-Entry *
-AssociativeSet<Entry>::findVictim(Addr addr)
-{
-    // Get possible entries to be victimized
-    const std::vector<ReplaceableEntry *> selected_entries =
-        indexingPolicy->getPossibleEntries(addr);
-    Entry *victim =
-        static_cast<Entry *>(replacementPolicy->getVictim(selected_entries));
-    // There is only one eviction for this replacement
-    invalidate(victim);
-    return victim;
-}
-
-template <class Entry>
-std::vector<Entry *>
-AssociativeSet<Entry>::getPossibleEntries(const Addr addr) const
-{
-    std::vector<ReplaceableEntry *> selected_entries =
-        indexingPolicy->getPossibleEntries(addr);
-    std::vector<Entry *> entries(selected_entries.size(), nullptr);
-
-    unsigned int idx = 0;
-    for (auto &entry : selected_entries) {
-        entries[idx++] = static_cast<Entry *>(entry);
-    }
-    return entries;
-=======
 AssociativeSet<Entry>::AssociativeSet(const char *name,
                                       const size_t num_entries,
                                       const size_t associativity_,
@@ -138,28 +62,14 @@
     }
 
     return nullptr;
->>>>>>> bdaeb082
 }
 
 template <class Entry>
 void
-AssociativeSet<Entry>::insertEntry(Addr addr, bool is_secure, Entry *entry)
+AssociativeSet<Entry>::insertEntry(Addr addr, bool is_secure, Entry* entry)
 {
-<<<<<<< HEAD
-    entry->insert(indexingPolicy->extractTag(addr), is_secure);
-    replacementPolicy->reset(entry->replacementData);
-}
-
-template <class Entry>
-void
-AssociativeSet<Entry>::invalidate(Entry *entry)
-{
-    entry->invalidate();
-    replacementPolicy->invalidate(entry->replacementData);
-=======
    entry->insert(indexingPolicy->extractTag(addr), is_secure);
    replPolicy->reset(entry->replacementData);
->>>>>>> bdaeb082
 }
 
 } // namespace gem5
