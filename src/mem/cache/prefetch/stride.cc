/*
 * Copyright (c) 2018 Inria
 * Copyright (c) 2012-2013, 2015, 2022-2023 Arm Limited
 * All rights reserved
 *
 * The license below extends only to copyright in the software and shall
 * not be construed as granting a license to any other intellectual
 * property including but not limited to intellectual property relating
 * to a hardware implementation of the functionality of the software
 * licensed hereunder.  You may use the software subject to the license
 * terms below provided that you ensure that this notice is replicated
 * unmodified and in its entirety in all distributions of the software,
 * modified or unmodified, in source code or in binary form.
 *
 * Copyright (c) 2005 The Regents of The University of Michigan
 * All rights reserved.
 *
 * Redistribution and use in source and binary forms, with or without
 * modification, are permitted provided that the following conditions are
 * met: redistributions of source code must retain the above copyright
 * notice, this list of conditions and the following disclaimer;
 * redistributions in binary form must reproduce the above copyright
 * notice, this list of conditions and the following disclaimer in the
 * documentation and/or other materials provided with the distribution;
 * neither the name of the copyright holders nor the names of its
 * contributors may be used to endorse or promote products derived from
 * this software without specific prior written permission.
 *
 * THIS SOFTWARE IS PROVIDED BY THE COPYRIGHT HOLDERS AND CONTRIBUTORS
 * "AS IS" AND ANY EXPRESS OR IMPLIED WARRANTIES, INCLUDING, BUT NOT
 * LIMITED TO, THE IMPLIED WARRANTIES OF MERCHANTABILITY AND FITNESS FOR
 * A PARTICULAR PURPOSE ARE DISCLAIMED. IN NO EVENT SHALL THE COPYRIGHT
 * OWNER OR CONTRIBUTORS BE LIABLE FOR ANY DIRECT, INDIRECT, INCIDENTAL,
 * SPECIAL, EXEMPLARY, OR CONSEQUENTIAL DAMAGES (INCLUDING, BUT NOT
 * LIMITED TO, PROCUREMENT OF SUBSTITUTE GOODS OR SERVICES; LOSS OF USE,
 * DATA, OR PROFITS; OR BUSINESS INTERRUPTION) HOWEVER CAUSED AND ON ANY
 * THEORY OF LIABILITY, WHETHER IN CONTRACT, STRICT LIABILITY, OR TORT
 * (INCLUDING NEGLIGENCE OR OTHERWISE) ARISING IN ANY WAY OUT OF THE USE
 * OF THIS SOFTWARE, EVEN IF ADVISED OF THE POSSIBILITY OF SUCH DAMAGE.
 */

/**
 * @file
 * Stride Prefetcher template instantiations.
 */

#include "mem/cache/prefetch/stride.hh"

#include <cassert>

#include "base/intmath.hh"
#include "base/logging.hh"
#include "base/random.hh"
#include "base/trace.hh"
#include "debug/HWPrefetch.hh"
#include "mem/cache/prefetch/associative_set_impl.hh"
#include "mem/cache/replacement_policies/base.hh"
#include "params/StridePrefetcher.hh"

namespace gem5
{

namespace prefetch
{

Stride::StrideEntry::StrideEntry(const SatCounter8 &init_confidence)
    : TaggedEntry(), confidence(init_confidence)
{
    invalidate();
}

void
Stride::StrideEntry::invalidate()
{
    TaggedEntry::invalidate();
    lastAddr = 0;
    stride = 0;
    confidence.reset();
}

Stride::Stride(const StridePrefetcherParams &p)
<<<<<<< HEAD
    : Queued(p),
      initConfidence(p.confidence_counter_bits, p.initial_confidence),
      threshConf(p.confidence_threshold / 100.0),
      useRequestorId(p.use_requestor_id),
      degree(p.degree),
      distance(p.distance),
      pcTableInfo(p.table_assoc, p.table_entries, p.table_indexing_policy,
                  p.table_replacement_policy)
{}

Stride::PCTable *
=======
  : Queued(p),
    initConfidence(p.confidence_counter_bits, p.initial_confidence),
    threshConf(p.confidence_threshold/100.0),
    useRequestorId(p.use_requestor_id),
    degree(p.degree),
    distance(p.distance),
    pcTableInfo(p.table_assoc, p.table_entries, p.table_indexing_policy,
                p.table_replacement_policy)
{
}

Stride::PCTable*
>>>>>>> bdaeb082
Stride::findTable(int context)
{
    // Check if table for given context exists
    auto it = pcTables.find(context);
    if (it != pcTables.end())
        return &it->second;

    // If table does not exist yet, create one
    return allocateNewContext(context);
}

Stride::PCTable *
Stride::allocateNewContext(int context)
{
    std::string table_name = name() + ".PCTable" + std::to_string(context);
    // Create new table
<<<<<<< HEAD
    auto insertion_result = pcTables.insert(std::make_pair(
        context,
        PCTable(pcTableInfo.assoc, pcTableInfo.numEntries,
                pcTableInfo.indexingPolicy, pcTableInfo.replacementPolicy,
                StrideEntry(initConfidence))));
=======
    auto ins_result = pcTables.emplace(std::piecewise_construct,
                           std::forward_as_tuple(context),
                           std::forward_as_tuple(table_name.c_str(),
                                                 pcTableInfo.numEntries,
                                                 pcTableInfo.assoc,
                                                 pcTableInfo.replacementPolicy,
                                                 pcTableInfo.indexingPolicy,
                                                 StrideEntry(initConfidence)));
>>>>>>> bdaeb082

    DPRINTF(HWPrefetch, "Adding context %i with stride entries\n", context);

    // Get iterator to new pc table, and then return a pointer to the new table
    return &(ins_result.first->second);
}

void
Stride::calculatePrefetch(const PrefetchInfo &pfi,
                          std::vector<AddrPriority> &addresses,
                          const CacheAccessor &cache)
{
    if (!pfi.hasPC()) {
        DPRINTF(HWPrefetch, "Ignoring request with no PC.\n");
        return;
    }

    // Get required packet info
    Addr pf_addr = pfi.getAddr();
    Addr pc = pfi.getPC();
    bool is_secure = pfi.isSecure();
    RequestorID requestor_id = useRequestorId ? pfi.getRequestorId() : 0;

    // Get corresponding pc table
    PCTable *pcTable = findTable(requestor_id);

    // Search for entry in the pc table
    StrideEntry *entry = pcTable->findEntry(pc, is_secure);

    if (entry != nullptr) {
        pcTable->accessEntry(entry);

        // Hit in table
        int new_stride = pf_addr - entry->lastAddr;
        bool stride_match = (new_stride == entry->stride);

        // Adjust confidence for stride entry
        if (stride_match && new_stride != 0) {
            entry->confidence++;
        } else {
            entry->confidence--;
            // If confidence has dropped below the threshold, train new stride
            if (entry->confidence.calcSaturation() < threshConf) {
                entry->stride = new_stride;
            }
        }

        DPRINTF(HWPrefetch,
                "Hit: PC %x pkt_addr %x (%s) stride %d (%s), "
                "conf %d\n",
                pc, pf_addr, is_secure ? "s" : "ns", new_stride,
                stride_match ? "match" : "change", (int)entry->confidence);

        entry->lastAddr = pf_addr;

        // Abort prefetch generation if below confidence threshold
        if (entry->confidence.calcSaturation() < threshConf) {
            return;
        }

        // Round strides up to atleast 1 cacheline
        int prefetch_stride = new_stride;
        if (abs(new_stride) < blkSize) {
            prefetch_stride = (new_stride < 0) ? -blkSize : blkSize;
        }

        Addr new_addr = pf_addr + distance * prefetch_stride;
        // Generate up to degree prefetches
        for (int d = 1; d <= degree; d++) {
            new_addr += prefetch_stride;
            addresses.push_back(AddrPriority(new_addr, 0));
        }
    } else {
        // Miss in table
        DPRINTF(HWPrefetch, "Miss: PC %x pkt_addr %x (%s)\n", pc, pf_addr,
                is_secure ? "s" : "ns");

        StrideEntry *entry = pcTable->findVictim(pc);

        // Insert new entry's data
        entry->lastAddr = pf_addr;
        pcTable->insertEntry(pc, is_secure, entry);
    }
}

uint32_t
StridePrefetcherHashedSetAssociative::extractSet(const Addr pc) const
{
    const Addr hash1 = pc >> 1;
    const Addr hash2 = hash1 >> tagShift;
    return (hash1 ^ hash2) & setMask;
}

Addr
StridePrefetcherHashedSetAssociative::extractTag(const Addr addr) const
{
    return addr;
}

} // namespace prefetch
} // namespace gem5<|MERGE_RESOLUTION|>--- conflicted
+++ resolved
@@ -79,7 +79,6 @@
 }
 
 Stride::Stride(const StridePrefetcherParams &p)
-<<<<<<< HEAD
     : Queued(p),
       initConfidence(p.confidence_counter_bits, p.initial_confidence),
       threshConf(p.confidence_threshold / 100.0),
@@ -91,20 +90,6 @@
 {}
 
 Stride::PCTable *
-=======
-  : Queued(p),
-    initConfidence(p.confidence_counter_bits, p.initial_confidence),
-    threshConf(p.confidence_threshold/100.0),
-    useRequestorId(p.use_requestor_id),
-    degree(p.degree),
-    distance(p.distance),
-    pcTableInfo(p.table_assoc, p.table_entries, p.table_indexing_policy,
-                p.table_replacement_policy)
-{
-}
-
-Stride::PCTable*
->>>>>>> bdaeb082
 Stride::findTable(int context)
 {
     // Check if table for given context exists
@@ -121,22 +106,12 @@
 {
     std::string table_name = name() + ".PCTable" + std::to_string(context);
     // Create new table
-<<<<<<< HEAD
-    auto insertion_result = pcTables.insert(std::make_pair(
-        context,
-        PCTable(pcTableInfo.assoc, pcTableInfo.numEntries,
-                pcTableInfo.indexingPolicy, pcTableInfo.replacementPolicy,
-                StrideEntry(initConfidence))));
-=======
-    auto ins_result = pcTables.emplace(std::piecewise_construct,
-                           std::forward_as_tuple(context),
-                           std::forward_as_tuple(table_name.c_str(),
-                                                 pcTableInfo.numEntries,
-                                                 pcTableInfo.assoc,
-                                                 pcTableInfo.replacementPolicy,
-                                                 pcTableInfo.indexingPolicy,
-                                                 StrideEntry(initConfidence)));
->>>>>>> bdaeb082
+    auto ins_result = pcTables.emplace(
+        std::piecewise_construct, std::forward_as_tuple(context),
+        std::forward_as_tuple(table_name.c_str(), pcTableInfo.numEntries,
+                              pcTableInfo.assoc, pcTableInfo.replacementPolicy,
+                              pcTableInfo.indexingPolicy,
+                              StrideEntry(initConfidence)));
 
     DPRINTF(HWPrefetch, "Adding context %i with stride entries\n", context);
 
