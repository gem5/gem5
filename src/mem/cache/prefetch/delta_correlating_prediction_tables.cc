/**
 * Copyright (c) 2018 Metempsy Technology Consulting
 * All rights reserved.
 *
 * Redistribution and use in source and binary forms, with or without
 * modification, are permitted provided that the following conditions are
 * met: redistributions of source code must retain the above copyright
 * notice, this list of conditions and the following disclaimer;
 * redistributions in binary form must reproduce the above copyright
 * notice, this list of conditions and the following disclaimer in the
 * documentation and/or other materials provided with the distribution;
 * neither the name of the copyright holders nor the names of its
 * contributors may be used to endorse or promote products derived from
 * this software without specific prior written permission.
 *
 * THIS SOFTWARE IS PROVIDED BY THE COPYRIGHT HOLDERS AND CONTRIBUTORS
 * "AS IS" AND ANY EXPRESS OR IMPLIED WARRANTIES, INCLUDING, BUT NOT
 * LIMITED TO, THE IMPLIED WARRANTIES OF MERCHANTABILITY AND FITNESS FOR
 * A PARTICULAR PURPOSE ARE DISCLAIMED. IN NO EVENT SHALL THE COPYRIGHT
 * OWNER OR CONTRIBUTORS BE LIABLE FOR ANY DIRECT, INDIRECT, INCIDENTAL,
 * SPECIAL, EXEMPLARY, OR CONSEQUENTIAL DAMAGES (INCLUDING, BUT NOT
 * LIMITED TO, PROCUREMENT OF SUBSTITUTE GOODS OR SERVICES; LOSS OF USE,
 * DATA, OR PROFITS; OR BUSINESS INTERRUPTION) HOWEVER CAUSED AND ON ANY
 * THEORY OF LIABILITY, WHETHER IN CONTRACT, STRICT LIABILITY, OR TORT
 * (INCLUDING NEGLIGENCE OR OTHERWISE) ARISING IN ANY WAY OUT OF THE USE
 * OF THIS SOFTWARE, EVEN IF ADVISED OF THE POSSIBILITY OF SUCH DAMAGE.
 */

#include "mem/cache/prefetch/delta_correlating_prediction_tables.hh"

#include "debug/HWPrefetch.hh"
#include "mem/cache/prefetch/associative_set_impl.hh"
#include "params/DCPTPrefetcher.hh"
#include "params/DeltaCorrelatingPredictionTables.hh"

namespace gem5
{

namespace prefetch
{

DeltaCorrelatingPredictionTables::DeltaCorrelatingPredictionTables(
<<<<<<< HEAD
    const DeltaCorrelatingPredictionTablesParams &p)
    : SimObject(p),
      deltaBits(p.delta_bits),
      deltaMaskBits(p.delta_mask_bits),
      table(p.table_assoc, p.table_entries, p.table_indexing_policy,
            p.table_replacement_policy, DCPTEntry(p.deltas_per_entry))
{}
=======
   const DeltaCorrelatingPredictionTablesParams &p) : SimObject(p),
   deltaBits(p.delta_bits), deltaMaskBits(p.delta_mask_bits),
   table((name() + "DCPT").c_str(), p.table_entries,
         p.table_assoc, p.table_replacement_policy,
         p.table_indexing_policy, DCPTEntry(p.deltas_per_entry))
{
}
>>>>>>> bdaeb082

void
DeltaCorrelatingPredictionTables::DCPTEntry::invalidate()
{
    CacheEntry::invalidate();

    deltas.flush();
    while (!deltas.full()) {
        deltas.push_back(0);
    }
    lastAddress = 0;
}

void
DeltaCorrelatingPredictionTables::DCPTEntry::addAddress(
    Addr address, unsigned int delta_bits)
{
    if ((address - lastAddress) != 0) {
        Addr delta = address - lastAddress;
        // Account for the sign bit
        Addr max_positive_delta = (1 << (delta_bits - 1)) - 1;
        if (address > lastAddress) {
            // check positive delta overflow
            if (delta > max_positive_delta) {
                delta = 0;
            }
        } else {
            // check negative delta overflow
            if (lastAddress - address > (max_positive_delta + 1)) {
                delta = 0;
            }
        }
        deltas.push_back(delta);
        lastAddress = address;
    }
}

void
DeltaCorrelatingPredictionTables::DCPTEntry::getCandidates(
    std::vector<Queued::AddrPriority> &pfs, unsigned int mask) const
{
    assert(deltas.full());

    // Get the two most recent deltas
    const int delta_penultimate = *(deltas.end() - 2);
    const int delta_last = *(deltas.end() - 1);

    // a delta 0 means that it overflowed, we can not match it
    if (delta_last == 0 || delta_penultimate == 0) {
        return;
    }

    // Try to find the two most recent deltas in a previous position on the
    // delta circular array, if found, start issuing prefetches using the
    // remaining deltas (adding each delta to the last Addr to generate the
    // prefetched address.
    auto it = deltas.begin();
    for (; it != (deltas.end() - 2); ++it) {
        const int prev_delta_penultimate = *it;
        const int prev_delta_last = *(it + 1);
        if ((prev_delta_penultimate >> mask) == (delta_penultimate >> mask) &&
            (prev_delta_last >> mask) == (delta_last >> mask)) {
            // Pattern found. Skip the matching pair and issue prefetches with
            // the remaining deltas
            it += 2;
            Addr addr = lastAddress;
            while (it != deltas.end()) {
                const int pf_delta = *(it++);
                addr += pf_delta;
                pfs.push_back(Queued::AddrPriority(addr, 0));
            }
            break;
        }
    }
}

void
DeltaCorrelatingPredictionTables::calculatePrefetch(
    const Base::PrefetchInfo &pfi,
    std::vector<Queued::AddrPriority> &addresses, const CacheAccessor &cache)
{
    if (!pfi.hasPC()) {
        DPRINTF(HWPrefetch, "Ignoring request with no PC.\n");
        return;
    }
    Addr address = pfi.getAddr();
    Addr pc = pfi.getPC();
    // Look up table entry
    DCPTEntry *entry = table.findEntry(pc);
    if (entry != nullptr) {
        entry->addAddress(address, deltaBits);
        // Delta correlating
        entry->getCandidates(addresses, deltaMaskBits);
    } else {
        entry = table.findVictim(pc);

        table.insertEntry(pc, entry);

        entry->lastAddress = address;
    }
}

DCPT::DCPT(const DCPTPrefetcherParams &p) : Queued(p), dcpt(*p.dcpt) {}

void
DCPT::calculatePrefetch(const PrefetchInfo &pfi,
                        std::vector<AddrPriority> &addresses,
                        const CacheAccessor &cache)
{
    dcpt.calculatePrefetch(pfi, addresses, cache);
}

} // namespace prefetch
} // namespace gem5<|MERGE_RESOLUTION|>--- conflicted
+++ resolved
@@ -40,15 +40,6 @@
 {
 
 DeltaCorrelatingPredictionTables::DeltaCorrelatingPredictionTables(
-<<<<<<< HEAD
-    const DeltaCorrelatingPredictionTablesParams &p)
-    : SimObject(p),
-      deltaBits(p.delta_bits),
-      deltaMaskBits(p.delta_mask_bits),
-      table(p.table_assoc, p.table_entries, p.table_indexing_policy,
-            p.table_replacement_policy, DCPTEntry(p.deltas_per_entry))
-{}
-=======
    const DeltaCorrelatingPredictionTablesParams &p) : SimObject(p),
    deltaBits(p.delta_bits), deltaMaskBits(p.delta_mask_bits),
    table((name() + "DCPT").c_str(), p.table_entries,
@@ -56,7 +47,6 @@
          p.table_indexing_policy, DCPTEntry(p.deltas_per_entry))
 {
 }
->>>>>>> bdaeb082
 
 void
 DeltaCorrelatingPredictionTables::DCPTEntry::invalidate()
