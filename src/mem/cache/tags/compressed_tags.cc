--- conflicted
+++ resolved
@@ -121,15 +121,8 @@
         indexingPolicy->getPossibleEntries(addr);
 
     // Filter entries based on PartitionID
-<<<<<<< HEAD
-    for (auto partitioning_policy : partitioningPolicies) {
-        partitioning_policy->filterByPartition(superblock_entries,
-                                               partition_id);
-=======
-    if (partitionManager){
-        partitionManager->filterByPartition(superblock_entries,
-            partition_id);
->>>>>>> bdaeb082
+    if (partitionManager) {
+        partitionManager->filterByPartition(superblock_entries, partition_id);
     }
 
     // Check if the superblock this address belongs to has been allocated. If
