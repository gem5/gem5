/**
 * Copyright (c) 2020 Inria
 * All rights reserved.
 *
 * Redistribution and use in source and binary forms, with or without
 * modification, are permitted provided that the following conditions are
 * met: redistributions of source code must retain the above copyright
 * notice, this list of conditions and the following disclaimer;
 * redistributions in binary form must reproduce the above copyright
 * notice, this list of conditions and the following disclaimer in the
 * documentation and/or other materials provided with the distribution;
 * neither the name of the copyright holders nor the names of its
 * contributors may be used to endorse or promote products derived from
 * this software without specific prior written permission.
 *
 * THIS SOFTWARE IS PROVIDED BY THE COPYRIGHT HOLDERS AND CONTRIBUTORS
 * "AS IS" AND ANY EXPRESS OR IMPLIED WARRANTIES, INCLUDING, BUT NOT
 * LIMITED TO, THE IMPLIED WARRANTIES OF MERCHANTABILITY AND FITNESS FOR
 * A PARTICULAR PURPOSE ARE DISCLAIMED. IN NO EVENT SHALL THE COPYRIGHT
 * OWNER OR CONTRIBUTORS BE LIABLE FOR ANY DIRECT, INDIRECT, INCIDENTAL,
 * SPECIAL, EXEMPLARY, OR CONSEQUENTIAL DAMAGES (INCLUDING, BUT NOT
 * LIMITED TO, PROCUREMENT OF SUBSTITUTE GOODS OR SERVICES; LOSS OF USE,
 * DATA, OR PROFITS; OR BUSINESS INTERRUPTION) HOWEVER CAUSED AND ON ANY
 * THEORY OF LIABILITY, WHETHER IN CONTRACT, STRICT LIABILITY, OR TORT
 * (INCLUDING NEGLIGENCE OR OTHERWISE) ARISING IN ANY WAY OUT OF THE USE
 * OF THIS SOFTWARE, EVEN IF ADVISED OF THE POSSIBILITY OF SUCH DAMAGE.
 */

#ifndef __CACHE_TAGGED_ENTRY_HH__
#define __CACHE_TAGGED_ENTRY_HH__

#include <cassert>

#include "base/cache/cache_entry.hh"
#include "base/cprintf.hh"
#include "base/logging.hh"
#include "base/types.hh"
#include "mem/cache/replacement_policies/replaceable_entry.hh"

namespace gem5
{

/**
 * A tagged entry is an entry containing a tag. Each tag is accompanied by a
 * secure bit, which informs whether it belongs to a secure address space.
 * A tagged entry's contents are only relevant if it is marked as valid.
 */
class TaggedEntry : public CacheEntry
{
  public:
<<<<<<< HEAD
    TaggedEntry() : _valid(false), _secure(false), _tag(MaxAddr) {}

    ~TaggedEntry() = default;

    /**
     * Checks if the entry is valid.
     *
     * @return True if the entry is valid.
     */
    virtual bool
    isValid() const
    {
        return _valid;
    }

    /**
=======
    TaggedEntry() : CacheEntry(), _secure(false) {}
    ~TaggedEntry() = default;

    /**
>>>>>>> bdaeb082
     * Check if this block holds data from the secure memory space.
     *
     * @return True if the block holds data from the secure memory space.
     */
    bool
    isSecure() const
    {
        return _secure;
    }

    /**
<<<<<<< HEAD
     * Get tag associated to this block.
     *
     * @return The tag value.
     */
    virtual Addr
    getTag() const
    {
        return _tag;
    }

    /**
=======
>>>>>>> bdaeb082
     * Checks if the given tag information corresponds to this entry's.
     *
     * @param tag The tag value to compare to.
     * @param is_secure Whether secure bit is set.
     * @return True if the tag information match this entry's.
     */
    virtual bool
    matchTag(Addr tag, bool is_secure) const
    {
        return isValid() && (getTag() == tag) && (isSecure() == is_secure);
    }

    /**
     * Insert the block by assigning it a tag and marking it valid. Touches
     * block if it hadn't been touched previously.
     *
     * @param tag The tag value.
     */
    virtual void
    insert(const Addr tag, const bool is_secure)
    {
        setValid();
        setTag(tag);
        if (is_secure) {
            setSecure();
        }
    }

    /** Invalidate the block. Its contents are no longer valid. */
<<<<<<< HEAD
    virtual void
    invalidate()
=======
    void
    invalidate() override
>>>>>>> bdaeb082
    {
        CacheEntry::invalidate();
        clearSecure();
    }

    std::string
    print() const override
    {
        return csprintf("tag: %#x secure: %d valid: %d | %s", getTag(),
                        isSecure(), isValid(), ReplaceableEntry::print());
    }

<<<<<<< HEAD
  protected:
    /**
     * Set tag associated to this block.
     *
     * @param tag The tag value.
     */
    virtual void
    setTag(Addr tag)
    {
        _tag = tag;
    }

    /** Set secure bit. */
    virtual void
    setSecure()
    {
        _secure = true;
=======
    bool
    matchTag(const Addr tag) const override
    {
        panic("Need is_secure arg");
        return false;
>>>>>>> bdaeb082
    }

    void
    insert(const Addr tag) override
    {
        panic("Need is_secure arg");
        return;
    }
  protected:
    /** Set secure bit. */
    virtual void setSecure() { _secure = true; }

  private:
    /**
     * Secure bit. Marks whether this entry refers to an address in the secure
     * memory space. Must always be modified along with the tag.
     */
    bool _secure;

    /** Clear secure bit. Should be only used by the invalidation function. */
<<<<<<< HEAD
    void
    clearSecure()
    {
        _secure = false;
    }
=======
    void clearSecure() { _secure = false; }

    /** Do not use API without is_secure flag. */
    using CacheEntry::matchTag;
    using CacheEntry::insert;
>>>>>>> bdaeb082
};

} // namespace gem5

#endif //__CACHE_TAGGED_ENTRY_HH__<|MERGE_RESOLUTION|>--- conflicted
+++ resolved
@@ -48,29 +48,11 @@
 class TaggedEntry : public CacheEntry
 {
   public:
-<<<<<<< HEAD
-    TaggedEntry() : _valid(false), _secure(false), _tag(MaxAddr) {}
+    TaggedEntry() : CacheEntry(), _secure(false) {}
 
     ~TaggedEntry() = default;
 
     /**
-     * Checks if the entry is valid.
-     *
-     * @return True if the entry is valid.
-     */
-    virtual bool
-    isValid() const
-    {
-        return _valid;
-    }
-
-    /**
-=======
-    TaggedEntry() : CacheEntry(), _secure(false) {}
-    ~TaggedEntry() = default;
-
-    /**
->>>>>>> bdaeb082
      * Check if this block holds data from the secure memory space.
      *
      * @return True if the block holds data from the secure memory space.
@@ -82,20 +64,6 @@
     }
 
     /**
-<<<<<<< HEAD
-     * Get tag associated to this block.
-     *
-     * @return The tag value.
-     */
-    virtual Addr
-    getTag() const
-    {
-        return _tag;
-    }
-
-    /**
-=======
->>>>>>> bdaeb082
      * Checks if the given tag information corresponds to this entry's.
      *
      * @param tag The tag value to compare to.
@@ -125,13 +93,8 @@
     }
 
     /** Invalidate the block. Its contents are no longer valid. */
-<<<<<<< HEAD
-    virtual void
-    invalidate()
-=======
     void
     invalidate() override
->>>>>>> bdaeb082
     {
         CacheEntry::invalidate();
         clearSecure();
@@ -144,31 +107,11 @@
                         isSecure(), isValid(), ReplaceableEntry::print());
     }
 
-<<<<<<< HEAD
-  protected:
-    /**
-     * Set tag associated to this block.
-     *
-     * @param tag The tag value.
-     */
-    virtual void
-    setTag(Addr tag)
-    {
-        _tag = tag;
-    }
-
-    /** Set secure bit. */
-    virtual void
-    setSecure()
-    {
-        _secure = true;
-=======
     bool
     matchTag(const Addr tag) const override
     {
         panic("Need is_secure arg");
         return false;
->>>>>>> bdaeb082
     }
 
     void
@@ -177,9 +120,14 @@
         panic("Need is_secure arg");
         return;
     }
+
   protected:
     /** Set secure bit. */
-    virtual void setSecure() { _secure = true; }
+    virtual void
+    setSecure()
+    {
+        _secure = true;
+    }
 
   private:
     /**
@@ -189,19 +137,15 @@
     bool _secure;
 
     /** Clear secure bit. Should be only used by the invalidation function. */
-<<<<<<< HEAD
     void
     clearSecure()
     {
         _secure = false;
     }
-=======
-    void clearSecure() { _secure = false; }
 
     /** Do not use API without is_secure flag. */
+    using CacheEntry::insert;
     using CacheEntry::matchTag;
-    using CacheEntry::insert;
->>>>>>> bdaeb082
 };
 
 } // namespace gem5
