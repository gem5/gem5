--- conflicted
+++ resolved
@@ -79,15 +79,9 @@
              "Block size must be at least 4 and a power of 2");
     fatal_if(!isPowerOf2(numBlocksPerSector),
              "# of blocks per sector must be non-zero and a power of 2");
-<<<<<<< HEAD
-    warn_if((p.partitioning_policies.size() > 0),
+    warn_if(partitionManager,
             "Using cache partitioning policies with sector and/or compressed "
             "tags is not fully tested.");
-=======
-    warn_if(partitionManager,
-             "Using cache partitioning policies with sector and/or compressed "
-             "tags is not fully tested.");
->>>>>>> bdaeb082
 }
 
 void
