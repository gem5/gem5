--- conflicted
+++ resolved
@@ -729,33 +729,18 @@
   // still deallocate TBE and wakeup any dependent addresses.
   // (Note: this assumes TCC_AckWB is what stores use)
   transition(I, TCC_Ack) {TagArrayRead, TagArrayWrite} {
-<<<<<<< HEAD
     pr_popResponseQueue;
     wada_wakeUpAllDependentsAddr;
     l_loadDoneMiss;
     d_deallocateTBE;
-=======
-    d_deallocateTBE;
-    l_loadDoneMiss;
-    wada_wakeUpAllDependentsAddr;
-    pr_popResponseQueue;
->>>>>>> 397c54c0
   }
 
   // if line is currently in IV, then TCC_Ack is returning the data for a
   // pending load, so transition to V, deallocate TBE, and wakeup any dependent
   // requests so they will be replayed now that this request has returned.
   transition(IV, TCC_Ack, V) {TagArrayRead, TagArrayWrite, DataArrayRead, DataArrayWrite} {
-<<<<<<< HEAD
     a_allocate;
     w_writeCache;
-=======
-    d_deallocateTBE;
-    a_allocate;
-    w_writeCache;
-    l_loadDoneMiss;
-    wada_wakeUpAllDependentsAddr;
->>>>>>> 397c54c0
     pr_popResponseQueue;
     wada_wakeUpAllDependentsAddr;
     l_loadDoneMiss;
@@ -781,14 +766,9 @@
     w_writeCache;
     ad_atomicDone;
     ic_invCache;
-<<<<<<< HEAD
     pr_popResponseQueue;
     wada_wakeUpAllDependentsAddr;
     d_deallocateTBE;
-=======
-    wada_wakeUpAllDependentsAddr;
-    pr_popResponseQueue;
->>>>>>> 397c54c0
   }
 
   transition(V, TCC_Ack, V) {TagArrayRead, DataArrayRead, DataArrayWrite} {
