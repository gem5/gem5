--- conflicted
+++ resolved
@@ -79,14 +79,11 @@
 static inline int64_t swap_byte(int64_t x) {return swap_byte64((uint64_t)x);}
 static inline uint32_t swap_byte(uint32_t x) {return swap_byte32(x);}
 static inline int32_t swap_byte(int32_t x) {return swap_byte32((uint32_t)x);}
-<<<<<<< HEAD
-=======
 #if defined(__APPLE__)
 static inline long swap_byte(long x) {return swap_byte32((long)x);}
 static inline unsigned long swap_byte(unsigned long x)
                                 { return swap_byte32((unsigned long)x);}
 #endif
->>>>>>> 18a0fa3e
 static inline uint16_t swap_byte(uint16_t x) {return swap_byte32(x);}
 static inline int16_t swap_byte(int16_t x) {return swap_byte16((uint16_t)x);}
 static inline uint8_t swap_byte(uint8_t x) {return x;}
