--- conflicted
+++ resolved
@@ -130,11 +130,7 @@
     int bytes_read = read(fd, bufArg.bufferPtr(), nbytes);
 
     if (bytes_read != -1)
-<<<<<<< HEAD
         bufArg.copyOut(xc->port);
-=======
-        bufArg.copyOut(xc->getMemPtr());
->>>>>>> 7b283dbc
 
     return bytes_read;
 }
@@ -146,11 +142,7 @@
     int nbytes = xc->getSyscallArg(2);
     BufferArg bufArg(xc->getSyscallArg(1), nbytes);
 
-<<<<<<< HEAD
     bufArg.copyIn(xc->port);
-=======
-    bufArg.copyIn(xc->getMemPtr());
->>>>>>> 7b283dbc
 
     int bytes_written = write(fd, bufArg.bufferPtr(), nbytes);
 
@@ -191,11 +183,7 @@
 
     strncpy((char *)name.bufferPtr(), hostname, name_len);
 
-<<<<<<< HEAD
     name.copyOut(xc->port);
-=======
-    name.copyOut(xc->getMemPtr());
->>>>>>> 7b283dbc
 
     return 0;
 }
@@ -205,11 +193,7 @@
 {
     string path;
 
-<<<<<<< HEAD
-    if (xc->port->readStringFunctional(path, xc->getSyscallArg(0)) != No_Fault)
-=======
-    if (xc->getMemPtr()->readString(path, xc->getSyscallArg(0)) != NoFault)
->>>>>>> 7b283dbc
+    if (xc->port->readStringFunctional(path, xc->getSyscallArg(0)) != NoFault)
         return (TheISA::IntReg)-EFAULT;
 
     int result = unlink(path.c_str());
@@ -221,20 +205,12 @@
 {
     string old_name;
 
-<<<<<<< HEAD
-    if (xc->port->readStringFunctional(old_name, xc->getSyscallArg(0)) != No_Fault)
-=======
-    if (xc->getMemPtr()->readString(old_name, xc->getSyscallArg(0)) != NoFault)
->>>>>>> 7b283dbc
+    if (xc->port->readStringFunctional(old_name, xc->getSyscallArg(0)) != NoFault)
         return -EFAULT;
 
     string new_name;
 
-<<<<<<< HEAD
-    if (xc->port->readStringFunctional(new_name, xc->getSyscallArg(1)) != No_Fault)
-=======
-    if (xc->getMemPtr()->readString(new_name, xc->getSyscallArg(1)) != NoFault)
->>>>>>> 7b283dbc
+    if (xc->port->readStringFunctional(new_name, xc->getSyscallArg(1)) != NoFault)
         return -EFAULT;
 
     int64_t result = rename(old_name.c_str(), new_name.c_str());
@@ -246,11 +222,7 @@
 {
     string path;
 
-<<<<<<< HEAD
-    if (xc->port->readStringFunctional(path, xc->getSyscallArg(0)) != No_Fault)
-=======
-    if (xc->getMemPtr()->readString(path, xc->getSyscallArg(0)) != NoFault)
->>>>>>> 7b283dbc
+    if (xc->port->readStringFunctional(path, xc->getSyscallArg(0)) != NoFault)
         return -EFAULT;
 
     off_t length = xc->getSyscallArg(1);
@@ -278,11 +250,7 @@
 {
     string path;
 
-<<<<<<< HEAD
-    if (xc->port->readStringFunctional(path, xc->getSyscallArg(0)) != No_Fault)
-=======
-    if (xc->getMemPtr()->readString(path, xc->getSyscallArg(0)) != NoFault)
->>>>>>> 7b283dbc
+    if (xc->port->readStringFunctional(path, xc->getSyscallArg(0)) != NoFault)
         return -EFAULT;
 
     /* XXX endianess */
