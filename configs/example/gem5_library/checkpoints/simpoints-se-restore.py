# Copyright (c) 2022 The Regents of the University of California
# All rights reserved.
#
# Redistribution and use in source and binary forms, with or without
# modification, are permitted provided that the following conditions are
# met: redistributions of source code must retain the above copyright
# notice, this list of conditions and the following disclaimer;
# redistributions in binary form must reproduce the above copyright
# notice, this list of conditions and the following disclaimer in the
# documentation and/or other materials provided with the distribution;
# neither the name of the copyright holders nor the names of its
# contributors may be used to endorse or promote products derived from
# this software without specific prior written permission.
#
# THIS SOFTWARE IS PROVIDED BY THE COPYRIGHT HOLDERS AND CONTRIBUTORS
# "AS IS" AND ANY EXPRESS OR IMPLIED WARRANTIES, INCLUDING, BUT NOT
# LIMITED TO, THE IMPLIED WARRANTIES OF MERCHANTABILITY AND FITNESS FOR
# A PARTICULAR PURPOSE ARE DISCLAIMED. IN NO EVENT SHALL THE COPYRIGHT
# OWNER OR CONTRIBUTORS BE LIABLE FOR ANY DIRECT, INDIRECT, INCIDENTAL,
# SPECIAL, EXEMPLARY, OR CONSEQUENTIAL DAMAGES (INCLUDING, BUT NOT
# LIMITED TO, PROCUREMENT OF SUBSTITUTE GOODS OR SERVICES; LOSS OF USE,
# DATA, OR PROFITS; OR BUSINESS INTERRUPTION) HOWEVER CAUSED AND ON ANY
# THEORY OF LIABILITY, WHETHER IN CONTRACT, STRICT LIABILITY, OR TORT
# (INCLUDING NEGLIGENCE OR OTHERWISE) ARISING IN ANY WAY OUT OF THE USE
# OF THIS SOFTWARE, EVEN IF ADVISED OF THE POSSIBILITY OF SUCH DAMAGE.

"""
This configuration script shows an example of how to restore a checkpoint that
was taken for SimPoints in the
configs/example/gem5_library/checkpoints/simpoints-se-checkpoint.py.
The SimPoints, SimPoints interval length, and the warmup instruction length
are passed into the SimPoint module, so the SimPoint object will store and
calculate the warmup instruction length for each SimPoints based on the
available instructions before reaching the start of the SimPoint. With the
Simulator module, exit event will be generated to stop when the warmup session
ends and the SimPoints interval ends.

This script builds a more complex board than the board used for taking
checkpoint.

Usage
-----

```
scons build/X86/gem5.opt
./build/X86/gem5.opt \
    configs/example/gem5_library/checkpoints/simpoints-se-checkpoint.py

./build/X86/gem5.opt \
    configs/example/gem5_library/checkpoints/simpoints-se-restore.py
```

"""

from pathlib import Path

from m5.stats import (
    dump,
    reset,
)

from gem5.components.boards.simple_board import SimpleBoard
from gem5.components.cachehierarchies.classic.private_l1_private_l2_walk_cache_hierarchy import (
    PrivateL1PrivateL2WalkCacheHierarchy,
)
from gem5.components.memory import DualChannelDDR4_2400
from gem5.components.processors.cpu_types import CPUTypes
from gem5.components.processors.simple_processor import SimpleProcessor
from gem5.isas import ISA
from gem5.resources.resource import (
    SimpointResource,
    obtain_resource,
)
from gem5.resources.workload import Workload
from gem5.simulate.exit_event import ExitEvent
from gem5.simulate.simulator import Simulator
from gem5.utils.requires import requires

requires(isa_required=ISA.X86)

# The cache hierarchy can be different from the cache hierarchy used in taking
# the checkpoints
cache_hierarchy = PrivateL1PrivateL2WalkCacheHierarchy(
    l1d_size="32kB",
    l1i_size="32kB",
    l2_size="256kB",
)

# The memory structure can be different from the memory structure used in
# taking the checkpoints, but the size of the memory must be maintained
memory = DualChannelDDR4_2400(size="2GB")

processor = SimpleProcessor(
    cpu_type=CPUTypes.TIMING,
    isa=ISA.X86,
    num_cores=1,
)

board = SimpleBoard(
    clk_freq="3GHz",
    processor=processor,
    memory=memory,
    cache_hierarchy=cache_hierarchy,
)

# Here we obtain the workload from gem5 resources, the checkpoint in this
# workload was generated from
# `configs/example/gem5_library/checkpoints/simpoints-se-checkpoint.py`.
# board.set_workload(
#    Workload("x86-print-this-15000-with-simpoints-and-checkpoint")
#
# **Note: This has been removed until we update the resources.json file to
# encapsulate the new Simpoint format.
# Below we set the simpount manually.
#
# This loads a single checkpoint as an example of using simpoints to simulate
# the function of a single simpoint region.

board.set_se_simpoint_workload(
    binary=obtain_resource("x86-print-this"),
    arguments=["print this", 15000],
    simpoint=SimpointResource(
        simpoint_interval=1000000,
        simpoint_list=[2, 3, 4, 15],
        weight_list=[0.1, 0.2, 0.4, 0.3],
        warmup_interval=1000000,
    ),
<<<<<<< HEAD
    checkpoint=obtain_resource(
        "simpoints-se-checkpoints", resource_version="3.0.0"
    ),
=======
    checkpoint=obtain_resource("simpoints-se-checkpoints"),
>>>>>>> 6ed446e5
)


def max_inst():
    warmed_up = False
    while True:
        if warmed_up:
            print("end of SimPoint interval")
            yield True
        else:
            print("end of warmup, starting to simulate SimPoint")
            warmed_up = True
            # Schedule a MAX_INSTS exit event during the simulation
            simulator.schedule_max_insts(
                board.get_simpoint().get_simpoint_interval()
            )
            dump()
            reset()
            yield False


simulator = Simulator(
    board=board,
    on_exit_event={ExitEvent.MAX_INSTS: max_inst()},
)

# Schedule a MAX_INSTS exit event before the simulation begins the
# schedule_max_insts function only schedule event when the instruction length
# is greater than 0.
# In here, it schedules an exit event for the first SimPoint's warmup
# instructions
simulator.schedule_max_insts(board.get_simpoint().get_warmup_list()[0])
simulator.run()<|MERGE_RESOLUTION|>--- conflicted
+++ resolved
@@ -125,14 +125,9 @@
         weight_list=[0.1, 0.2, 0.4, 0.3],
         warmup_interval=1000000,
     ),
-<<<<<<< HEAD
     checkpoint=obtain_resource(
         "simpoints-se-checkpoints", resource_version="3.0.0"
     ),
-=======
-    checkpoint=obtain_resource("simpoints-se-checkpoints"),
->>>>>>> 6ed446e5
-)
 
 
 def max_inst():
